--- conflicted
+++ resolved
@@ -19,14 +19,9 @@
   - _Universal Windows App Development Tools_
     - _Tools and Windows SDK 10.0.10240_
 2. Clone the source code (see above).
-<<<<<<< HEAD
-3. Open src/MSBuild.sln solution in Visual Studio 2015.
-
-=======
 3. Restore NuGet packages: `msbuild /t:BulkRestoreNugetPackages build.proj`
 4. Open src/MSBuild.sln solution in Visual Studio 2015.
- 
->>>>>>> e78b63cf
+
 ## How to Engage, Contribute and Provide Feedback
 Before you contribute, please read through the contributing and developer guides to get an idea of what kinds of pull requests we will or won't accept.
 
