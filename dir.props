--- conflicted
+++ resolved
@@ -42,8 +42,7 @@
     <CompilerToolsVersion>2.0.0-beta3</CompilerToolsVersion>
     <XunitVersion>2.1.0</XunitVersion>
     <MicroBuildVersion>0.2.0</MicroBuildVersion>
-<<<<<<< HEAD
-    <GitVersioningVersion>1.4.30</GitVersioningVersion>
+    <GitVersioningVersion>1.5.46</GitVersioningVersion>
   </PropertyGroup>
 
    <!-- Common repo directories -->
@@ -59,9 +58,6 @@
     <!-- Tell build tools to use the full framework dlls that contain build tasks (like the nuget assets task) -->
     <BuildToolsTaskDir>$(ToolsDir)net45/</BuildToolsTaskDir>
     <PackagingTaskDir>$(ToolsDir)net45/</PackagingTaskDir>
-=======
-    <GitVersioningVersion>1.5.46</GitVersioningVersion>
->>>>>>> 82f27879
 
     <!-- Output directories -->
     <BinDir>$(RepoRoot)bin$([System.IO.Path]::DirectorySeparatorChar)</BinDir>
