--- conflicted
+++ resolved
@@ -1962,13 +1962,7 @@
         /// <summary>
         /// DestinationFolder should work.
         /// </summary>
-<<<<<<< HEAD
-        [Fact(Skip = "Ignored in MSTest")]
-        [Trait("Category", "nonosxtests")]
-        // Ignore: Flaky test
-=======
-        [Fact]
->>>>>>> bc4a63f4
+        [Fact]
         public void CopyToDestinationFolderWithHardLinkFallbackNetwork()
         {
             // Workaround: For some reason when this test runs with all other tests we are getting
@@ -2069,13 +2063,7 @@
         /// <summary>
         /// DestinationFolder should work.
         /// </summary>
-<<<<<<< HEAD
-        [Fact(Skip = "Ignored in MSTest")]
-
-        // Ignore: Flaky test
-=======
-        [Fact]
->>>>>>> bc4a63f4
+        [Fact]
         public void CopyToDestinationFolderWithHardLinkFallbackTooManyLinks()
         {
             // Workaround: For some reason when this test runs with all other tests we are getting
