﻿// Copyright (c) Microsoft. All rights reserved.
// Licensed under the MIT license. See LICENSE file in the project root for full license information.
//-----------------------------------------------------------------------
// </copyright>
// <summary>Tests for the task that resolves an FindInvalidProjectReferences to a full path on disk</summary>
//-----------------------------------------------------------------------

using System;
using System.IO;
using System.Reflection;
using System.Collections;
<<<<<<< HEAD
using NUnit.Framework;
=======
>>>>>>> 3f8a403e
using Microsoft.Build.Evaluation;
using Microsoft.Build.Framework;
using Microsoft.Build.Utilities;
using Microsoft.Build.Shared;
using Microsoft.Build.Tasks;
using System.Text.RegularExpressions;
using System.Collections.Generic;
using System.Diagnostics;
using Xunit;

namespace Microsoft.Build.UnitTests
{
<<<<<<< HEAD
    [TestFixture]
=======
>>>>>>> 3f8a403e
    sealed public class FindInvalidProjectReferences_Tests
    {
        /// <summary>
        /// Verify FindInvalidProjectReferences for several target platform monikers
        /// </summary>
<<<<<<< HEAD
        [Test]
=======
        [Fact]
>>>>>>> 3f8a403e
        public void VerifyFindInvalidProjectReferences()
        {
            // Create the engine.
            MockEngine engine = new MockEngine();

            FindInvalidProjectReferences t = new FindInvalidProjectReferences();
            t.TargetPlatformVersion = "8.0";
            t.TargetPlatformIdentifier = "Windows";
            Dictionary<string, string> proj1 = new Dictionary<string, string>();
            proj1["TargetPlatformMoniker"] = "Windows, Version=7.0";

            Dictionary<string, string> proj2 = new Dictionary<string, string>();
            proj2["TargetPlatformMoniker"] = "Windows, Version=8.0";

            Dictionary<string, string> proj3 = new Dictionary<string, string>();
            proj3["TargetPlatformMoniker"] = "Windows, Version=8.1";

            Dictionary<string, string> proj4 = new Dictionary<string, string>();
            proj4["TargetPlatformMoniker"] = "Windows, Version=8.2";

            t.ProjectReferences = new TaskItem[] { new TaskItem("proj1.proj", proj1), new TaskItem("proj2.proj", proj2), new TaskItem("proj3.proj", proj3), new TaskItem("proj4.proj", proj4) };
            t.BuildEngine = engine;
            bool succeeded = t.Execute();
            Assert.True(succeeded);

            string warning1 = ResourceUtilities.FormatResourceString("FindInvalidProjectReferences.WarnWhenVersionIsIncompatible", "Windows", "8.0", "proj1.proj", "Windows, Version=7.0");
            engine.AssertLogDoesntContain(warning1);

            string warning2 = ResourceUtilities.FormatResourceString("FindInvalidProjectReferences.WarnWhenVersionIsIncompatible", "Windows", "8.0", "proj2.proj", "Windows, Version=8.0");
            engine.AssertLogDoesntContain(warning2);

            string warning3 = ResourceUtilities.FormatResourceString("FindInvalidProjectReferences.WarnWhenVersionIsIncompatible", "Windows", "8.0", "proj3.proj", "Windows, Version=8.1");
            engine.AssertLogContains(warning3);

            string warning4 = ResourceUtilities.FormatResourceString("FindInvalidProjectReferences.WarnWhenVersionIsIncompatible", "Windows", "8.0", "proj4.proj", "Windows, Version=8.2");
            engine.AssertLogContains(warning4);

            Assert.Equal(t.InvalidReferences.Length, 2);
            Assert.Equal(t.InvalidReferences[0].ItemSpec, "proj3.proj");
            Assert.Equal(t.InvalidReferences[1].ItemSpec, "proj4.proj");
        }
    }
}<|MERGE_RESOLUTION|>--- conflicted
+++ resolved
@@ -1,4 +1,4 @@
-﻿// Copyright (c) Microsoft. All rights reserved.
+// Copyright (c) Microsoft. All rights reserved.
 // Licensed under the MIT license. See LICENSE file in the project root for full license information.
 //-----------------------------------------------------------------------
 // </copyright>
@@ -9,10 +9,6 @@
 using System.IO;
 using System.Reflection;
 using System.Collections;
-<<<<<<< HEAD
-using NUnit.Framework;
-=======
->>>>>>> 3f8a403e
 using Microsoft.Build.Evaluation;
 using Microsoft.Build.Framework;
 using Microsoft.Build.Utilities;
@@ -25,20 +21,12 @@
 
 namespace Microsoft.Build.UnitTests
 {
-<<<<<<< HEAD
-    [TestFixture]
-=======
->>>>>>> 3f8a403e
     sealed public class FindInvalidProjectReferences_Tests
     {
         /// <summary>
         /// Verify FindInvalidProjectReferences for several target platform monikers
         /// </summary>
-<<<<<<< HEAD
-        [Test]
-=======
         [Fact]
->>>>>>> 3f8a403e
         public void VerifyFindInvalidProjectReferences()
         {
             // Create the engine.
