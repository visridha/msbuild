﻿// Copyright (c) Microsoft. All rights reserved.
// Licensed under the MIT license. See LICENSE file in the project root for full license information.

<<<<<<< HEAD
=======
using System;
using System.IO;
>>>>>>> 3f8a403e
using Microsoft.Build.Framework;
using Microsoft.Build.Tasks;
using Microsoft.Build.Utilities;
using Xunit;

using NUnit.Framework;

namespace Microsoft.Build.UnitTests
{
<<<<<<< HEAD
    [TestFixture]
=======
>>>>>>> 3f8a403e
    sealed public class CombinePath_Tests
    {
        /// <summary>
        /// Base path is relative.  Paths are relative.
        /// </summary>
<<<<<<< HEAD
        [Test]
=======
        [Fact]
>>>>>>> 3f8a403e
        public void RelativeRelative1()
        {
            CombinePath t = new CombinePath();
            t.BuildEngine = new MockEngine();

            t.BasePath = @"abc\def";
            t.Paths = new ITaskItem[] { new TaskItem(@"ghi.txt"), new TaskItem(@"jkl\mno.txt") };
            Assert.True(t.Execute()); // "success"

            ObjectModelHelpers.AssertItemsMatch(@"
                abc\def\ghi.txt
                abc\def\jkl\mno.txt
                ", t.CombinedPaths, true);
        }

        /// <summary>
        /// Base path is relative.  Paths are absolute.
        /// </summary>
<<<<<<< HEAD
        [Test]
=======
        [Fact]
>>>>>>> 3f8a403e
        public void RelativeAbsolute1()
        {
            CombinePath t = new CombinePath();
            t.BuildEngine = new MockEngine();

            t.BasePath = @"abc\def";
            t.Paths = new ITaskItem[] { new TaskItem(@"c:\ghi.txt"), new TaskItem(@"d:\jkl\mno.txt"), new TaskItem(@"\\myserver\myshare") };
            Assert.True(t.Execute()); // "success"

            ObjectModelHelpers.AssertItemsMatch(@"
                c:\ghi.txt
                d:\jkl\mno.txt
                \\myserver\myshare
                ", t.CombinedPaths, true);
        }

        /// <summary>
        /// Base path is absolute.  Paths are relative.
        /// </summary>
<<<<<<< HEAD
        [Test]
=======
        [Fact]
>>>>>>> 3f8a403e
        public void AbsoluteRelative1()
        {
            CombinePath t = new CombinePath();
            t.BuildEngine = new MockEngine();

            t.BasePath = @"c:\abc\def";
            t.Paths = new ITaskItem[] { new TaskItem(@"\ghi\jkl.txt"), new TaskItem(@"mno\qrs.txt") };
            Assert.True(t.Execute()); // "success"

            ObjectModelHelpers.AssertItemsMatch(
                @"\ghi\jkl.txt" + "\r\n" +      // I think this is a bug in Path.Combine.  It should have been "c:\ghi\jkl.txt".
                @"c:\abc\def\mno\qrs.txt",
                t.CombinedPaths, true);
        }

        /// <summary>
        /// Base path is absolute.  Paths are absolute.
        /// </summary>
<<<<<<< HEAD
        [Test]
=======
        [Fact]
>>>>>>> 3f8a403e
        public void AbsoluteAbsolute1()
        {
            CombinePath t = new CombinePath();
            t.BuildEngine = new MockEngine();

            t.BasePath = @"\\fileserver\public";
            t.Paths = new ITaskItem[] { new TaskItem(@"c:\ghi.txt"), new TaskItem(@"d:\jkl\mno.txt"), new TaskItem(@"\\myserver\myshare") };
            Assert.True(t.Execute()); // "success"

            ObjectModelHelpers.AssertItemsMatch(@"
                c:\ghi.txt
                d:\jkl\mno.txt
                \\myserver\myshare
                ", t.CombinedPaths, true);
        }

        /// <summary>
        /// All item metadata from the paths should be preserved when producing the output items.
        /// </summary>
<<<<<<< HEAD
        [Test]
=======
        [Fact]
>>>>>>> 3f8a403e
        public void MetadataPreserved()
        {
            CombinePath t = new CombinePath();
            t.BuildEngine = new MockEngine();

            t.BasePath = @"c:\abc\def\";
            t.Paths = new ITaskItem[] { new TaskItem(@"jkl\mno.txt") };
            t.Paths[0].SetMetadata("Culture", "english");
            Assert.True(t.Execute()); // "success"

            ObjectModelHelpers.AssertItemsMatch(@"
                c:\abc\def\jkl\mno.txt : Culture=english
                ", t.CombinedPaths, true);
        }

        /// <summary>
        /// No base path passed in should be treated as a blank base path, which means that
        /// the original paths are returned untouched.
        /// </summary>
<<<<<<< HEAD
        [Test]
=======
        [Fact]
>>>>>>> 3f8a403e
        public void NoBasePath()
        {
            CombinePath t = new CombinePath();
            t.BuildEngine = new MockEngine();

            t.Paths = new ITaskItem[] { new TaskItem(@"jkl\mno.txt"), new TaskItem(@"c:\abc\def\ghi.txt") };
            Assert.True(t.Execute()); // "success"

            ObjectModelHelpers.AssertItemsMatch(@"
                jkl\mno.txt
                c:\abc\def\ghi.txt
                ", t.CombinedPaths, true);
        }

        /// <summary>
        /// Passing in an array of zero paths.  Task should succeed and return zero paths.
        /// </summary>
<<<<<<< HEAD
        [Test]
=======
        [Fact]
>>>>>>> 3f8a403e
        public void NoPaths()
        {
            CombinePath t = new CombinePath();
            t.BuildEngine = new MockEngine();

            t.BasePath = @"c:\abc\def";
            t.Paths = new ITaskItem[0];
            Assert.True(t.Execute()); // "success"

            ObjectModelHelpers.AssertItemsMatch(@"
                ", t.CombinedPaths, true);
        }

        /// <summary>
        /// Passing in a (blank) path.  Task should simply return the base path.
        /// </summary>
<<<<<<< HEAD
        [Test]
=======
        [Fact]
>>>>>>> 3f8a403e
        public void BlankPath()
        {
            CombinePath t = new CombinePath();
            t.BuildEngine = new MockEngine();

            t.BasePath = @"c:\abc\def";
            t.Paths = new ITaskItem[] { new TaskItem("") };
            Assert.True(t.Execute()); // "success"

            ObjectModelHelpers.AssertItemsMatch(@"
                c:\abc\def
                ", t.CombinedPaths, true);
        }

        /// <summary>
        /// Specified paths contain invalid characters.  Task should continue processing remaining items.
        /// </summary>
<<<<<<< HEAD
        [Test]
=======
        [Fact]
>>>>>>> 3f8a403e
        public void InvalidPath()
        {
            CombinePath t = new CombinePath();
            t.BuildEngine = new MockEngine(true);

            t.BasePath = @"c:\abc\def";
            t.Paths = new ITaskItem[] { new TaskItem("ghi.txt"), new TaskItem("|.txt"), new TaskItem("jkl.txt") };
            Assert.False(t.Execute()); // "should have failed"
            ((MockEngine)t.BuildEngine).AssertLogContains("MSB3095");

            ObjectModelHelpers.AssertItemsMatch(@"
                c:\abc\def\ghi.txt
                c:\abc\def\jkl.txt
                ", t.CombinedPaths, true);
        }
    }
}<|MERGE_RESOLUTION|>--- conflicted
+++ resolved
@@ -1,34 +1,21 @@
-﻿// Copyright (c) Microsoft. All rights reserved.
+// Copyright (c) Microsoft. All rights reserved.
 // Licensed under the MIT license. See LICENSE file in the project root for full license information.
 
-<<<<<<< HEAD
-=======
-using System;
-using System.IO;
->>>>>>> 3f8a403e
 using Microsoft.Build.Framework;
 using Microsoft.Build.Tasks;
 using Microsoft.Build.Utilities;
 using Xunit;
 
-using NUnit.Framework;
+
 
 namespace Microsoft.Build.UnitTests
 {
-<<<<<<< HEAD
-    [TestFixture]
-=======
->>>>>>> 3f8a403e
     sealed public class CombinePath_Tests
     {
         /// <summary>
         /// Base path is relative.  Paths are relative.
         /// </summary>
-<<<<<<< HEAD
-        [Test]
-=======
         [Fact]
->>>>>>> 3f8a403e
         public void RelativeRelative1()
         {
             CombinePath t = new CombinePath();
@@ -47,11 +34,7 @@
         /// <summary>
         /// Base path is relative.  Paths are absolute.
         /// </summary>
-<<<<<<< HEAD
-        [Test]
-=======
         [Fact]
->>>>>>> 3f8a403e
         public void RelativeAbsolute1()
         {
             CombinePath t = new CombinePath();
@@ -71,11 +54,7 @@
         /// <summary>
         /// Base path is absolute.  Paths are relative.
         /// </summary>
-<<<<<<< HEAD
-        [Test]
-=======
         [Fact]
->>>>>>> 3f8a403e
         public void AbsoluteRelative1()
         {
             CombinePath t = new CombinePath();
@@ -94,11 +73,7 @@
         /// <summary>
         /// Base path is absolute.  Paths are absolute.
         /// </summary>
-<<<<<<< HEAD
-        [Test]
-=======
         [Fact]
->>>>>>> 3f8a403e
         public void AbsoluteAbsolute1()
         {
             CombinePath t = new CombinePath();
@@ -118,11 +93,7 @@
         /// <summary>
         /// All item metadata from the paths should be preserved when producing the output items.
         /// </summary>
-<<<<<<< HEAD
-        [Test]
-=======
         [Fact]
->>>>>>> 3f8a403e
         public void MetadataPreserved()
         {
             CombinePath t = new CombinePath();
@@ -142,11 +113,7 @@
         /// No base path passed in should be treated as a blank base path, which means that
         /// the original paths are returned untouched.
         /// </summary>
-<<<<<<< HEAD
-        [Test]
-=======
         [Fact]
->>>>>>> 3f8a403e
         public void NoBasePath()
         {
             CombinePath t = new CombinePath();
@@ -164,11 +131,7 @@
         /// <summary>
         /// Passing in an array of zero paths.  Task should succeed and return zero paths.
         /// </summary>
-<<<<<<< HEAD
-        [Test]
-=======
         [Fact]
->>>>>>> 3f8a403e
         public void NoPaths()
         {
             CombinePath t = new CombinePath();
@@ -185,11 +148,7 @@
         /// <summary>
         /// Passing in a (blank) path.  Task should simply return the base path.
         /// </summary>
-<<<<<<< HEAD
-        [Test]
-=======
         [Fact]
->>>>>>> 3f8a403e
         public void BlankPath()
         {
             CombinePath t = new CombinePath();
@@ -207,11 +166,7 @@
         /// <summary>
         /// Specified paths contain invalid characters.  Task should continue processing remaining items.
         /// </summary>
-<<<<<<< HEAD
-        [Test]
-=======
         [Fact]
->>>>>>> 3f8a403e
         public void InvalidPath()
         {
             CombinePath t = new CombinePath();
