--- conflicted
+++ resolved
@@ -1,14 +1,10 @@
-﻿// Copyright (c) Microsoft. All rights reserved.
+// Copyright (c) Microsoft. All rights reserved.
 // Licensed under the MIT license. See LICENSE file in the project root for full license information.
 
 using System;
 using System.IO;
 using System.Reflection;
 using System.Collections;
-<<<<<<< HEAD
-using NUnit.Framework;
-=======
->>>>>>> 3f8a403e
 using Microsoft.Build.Framework;
 using Microsoft.Build.Tasks;
 using Microsoft.Build.Utilities;
@@ -18,20 +14,12 @@
 
 namespace Microsoft.Build.UnitTests
 {
-<<<<<<< HEAD
-    [TestFixture]
-=======
->>>>>>> 3f8a403e
     sealed public class StreamMappedString_Tests
     {
         /// <summary>
         /// Test for a string that has ANSI but non-ascii characters.
         /// </summary>
-<<<<<<< HEAD
-        [Test]
-=======
-        [Fact]
->>>>>>> 3f8a403e
+        [Fact]
         public void Regress_Mutation_ForceANSIWorks_RelatedTo172107()
         {
             // Can't embed the 'Ã' directly because the string is Unicode already and the Unicode<-->ANSI transform
@@ -48,11 +36,7 @@
             s.GetAt(11);
         }
 
-<<<<<<< HEAD
-        [Test]
-=======
-        [Fact]
->>>>>>> 3f8a403e
+        [Fact]
         public void Regress_Mutation_BackingUpMoreThanOnePageWorks()
         {
             Stream stream = StreamHelpers.StringToStream("A" + new String('b', StreamMappedString.DefaultPageSize * 4));
@@ -65,11 +49,7 @@
             Assert.Equal('A', s.GetAt(0));
         }
 
-<<<<<<< HEAD
-        [Test]
-=======
-        [Fact]
->>>>>>> 3f8a403e
+        [Fact]
         public void Regress_Mutation_RetrievingFromLastPageWorks()
         {
             Stream stream = StreamHelpers.StringToStream("A" + new String('b', StreamMappedString.DefaultPageSize));
@@ -82,11 +62,7 @@
             Assert.Equal('A', s.GetAt(0));
         }
 
-<<<<<<< HEAD
-        [Test]
-=======
-        [Fact]
->>>>>>> 3f8a403e
+        [Fact]
         public void Regress_Mutation_LastCharacterShouldBeNewLine()
         {
             Stream stream = StreamHelpers.StringToStream("A");
@@ -96,11 +72,7 @@
             Assert.Equal('\xd', s.GetAt(1));
         }
 
-<<<<<<< HEAD
-        [Test]
-=======
-        [Fact]
->>>>>>> 3f8a403e
+        [Fact]
         public void Regress_Mutation_1AShouldBeStripped()
         {
             Stream stream = StreamHelpers.StringToStream("x\x1Ay");
@@ -110,11 +82,7 @@
             Assert.Equal('y', s.GetAt(1));
         }
 
-<<<<<<< HEAD
-        [Test]
-=======
-        [Fact]
->>>>>>> 3f8a403e
+        [Fact]
         public void Regress_Mutation_MultiplePagesOf1AShouldBeStripped()
         {
             Stream stream = StreamHelpers.StringToStream(new String('\x1a', StreamMappedString.DefaultPageSize * 2) + "x");
@@ -124,11 +92,7 @@
             Assert.Equal('x', s.GetAt(0));
         }
 
-<<<<<<< HEAD
-        [Test]
-=======
-        [Fact]
->>>>>>> 3f8a403e
+        [Fact]
         public void Regress_Mutation_NewLineGetsAppendedAcrossPageBoundaries()
         {
             Stream stream = StreamHelpers.StringToStream(new String('x', StreamMappedString.DefaultPageSize));
@@ -138,11 +102,7 @@
             Assert.Equal('\xd', s.GetAt(StreamMappedString.DefaultPageSize));
         }
 
-<<<<<<< HEAD
-        [Test]
-=======
-        [Fact]
->>>>>>> 3f8a403e
+        [Fact]
         public void Regress_Mutation_SubstringWorks()
         {
             Stream stream = StreamHelpers.StringToStream("abcdefg");
@@ -151,11 +111,7 @@
             Assert.Equal("bcd", s.Substring(1, 3));
         }
 
-<<<<<<< HEAD
-        [Test]
-=======
-        [Fact]
->>>>>>> 3f8a403e
+        [Fact]
         public void Regress_Mutation_SubstringWorksWithPageSizeOne()
         {
             Stream stream = StreamHelpers.StringToStream("abcdefg");
@@ -164,11 +120,7 @@
             Assert.Equal("bcd", s.Substring(1, 3));
         }
 
-<<<<<<< HEAD
-        [Test]
-=======
-        [Fact]
->>>>>>> 3f8a403e
+        [Fact]
         public void Regress_Mutation_SubstringWorksFromPriorPage()
         {
             Stream stream = StreamHelpers.StringToStream("abcxdef");
@@ -181,12 +133,7 @@
             Assert.Equal("abcxdef", s.Substring(0, 7));
         }
 
-<<<<<<< HEAD
-        [Test]
-        [ExpectedException(typeof(ArgumentOutOfRangeException))]
-=======
-        [Fact]
->>>>>>> 3f8a403e
+        [Fact]
         public void Regress_Mutation_SubstringReadPastEndThrowsException()
         {
             Assert.Throws<ArgumentOutOfRangeException>(() =>
@@ -198,12 +145,7 @@
             }
            );
         }
-<<<<<<< HEAD
-
-        [Test]
-=======
-        [Fact]
->>>>>>> 3f8a403e
+        [Fact]
         public void Regress_Mutation_SubstringOnLastPageWorks()
         {
             Stream stream = StreamHelpers.StringToStream("abcdefg" + new String('x', StreamMappedString.DefaultPageSize));
@@ -216,11 +158,7 @@
             Assert.Equal("abc", s.Substring(0, 3));
         }
 
-<<<<<<< HEAD
-        [Test]
-=======
-        [Fact]
->>>>>>> 3f8a403e
+        [Fact]
         public void Regress_Mutation_UnicodeIsDetected()
         {
             Stream stream = StreamHelpers.StringToStream("\u00C3ngelo's Steak House", System.Text.Encoding.UTF32);
@@ -230,11 +168,7 @@
             Assert.Equal('\u00C3', s.GetAt(0));
         }
 
-<<<<<<< HEAD
-        [Test]
-=======
-        [Fact]
->>>>>>> 3f8a403e
+        [Fact]
         public void Regress_Mutation_ReadingCharactersForwardOnlyShouldCauseNoAdditionalResets()
         {
             RestartCountingStream stream = new RestartCountingStream(StreamHelpers.StringToStream("abcdefg"));
@@ -251,11 +185,7 @@
             Assert.Equal(0, stream.ResetCount);
         }
 
-<<<<<<< HEAD
-        [Test]
-=======
-        [Fact]
->>>>>>> 3f8a403e
+        [Fact]
         public void Regress_Mutation_IsPastEndWorks()
         {
             RestartCountingStream stream = new RestartCountingStream(StreamHelpers.StringToStream("a"));
@@ -265,11 +195,7 @@
             Assert.True(s.IsPastEnd(2)); // <-- 2 required because of extra \xd added.
         }
 
-<<<<<<< HEAD
-        [Test]
-=======
-        [Fact]
->>>>>>> 3f8a403e
+        [Fact]
         public void Regress_Mutation_MinimizePagesAllocated()
         {
             Stream stream = StreamHelpers.StringToStream("a" + new String('x', StreamMappedString.DefaultPageSize * 2));
@@ -284,11 +210,7 @@
             Assert.Equal(2, s.PagesAllocated);
         }
 
-<<<<<<< HEAD
-        [Test]
-=======
-        [Fact]
->>>>>>> 3f8a403e
+        [Fact]
         public void Regress_Mutation_1DNotAppendedIfAlreadyThere()
         {
             RestartCountingStream stream = new RestartCountingStream(StreamHelpers.StringToStream("\xd"));
@@ -298,12 +220,7 @@
             Assert.True(s.IsPastEnd(1));
         }
 
-<<<<<<< HEAD
-        [Test]
-        [ExpectedException(typeof(ArgumentOutOfRangeException))]
-=======
-        [Fact]
->>>>>>> 3f8a403e
+        [Fact]
         public void Regress_Codereview_RequestPageWellPastEnd()
         {
             Assert.Throws<ArgumentOutOfRangeException>(() =>
@@ -316,13 +233,8 @@
             }
            );
         }
-<<<<<<< HEAD
-
-        [Test]
-        [ExpectedException(typeof(ArgumentOutOfRangeException))]
-=======
-        [Fact]
->>>>>>> 3f8a403e
+
+        [Fact]
         public void Regress_Mutation_FirstCharacterOnPagePastEndDoesntExist()
         {
             Assert.Throws<ArgumentOutOfRangeException>(() =>
@@ -334,13 +246,8 @@
             }
            );
         }
-<<<<<<< HEAD
-
-        [Test]
-        [ExpectedException(typeof(ArgumentOutOfRangeException))]
-=======
-        [Fact]
->>>>>>> 3f8a403e
+
+        [Fact]
         public void Regress_Mutation_RequestPageWellPastEnd()
         {
             Assert.Throws<ArgumentOutOfRangeException>(() =>
