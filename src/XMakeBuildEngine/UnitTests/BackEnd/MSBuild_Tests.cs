﻿// Copyright (c) Microsoft. All rights reserved.
// Licensed under the MIT license. See LICENSE file in the project root for full license information.

using System;
using System.Collections.Generic;
using System.IO;

using Microsoft.Build.Evaluation;
using Microsoft.Build.Execution;
using Microsoft.Build.Framework;
using Microsoft.Build.Shared;
using Microsoft.Build.Utilities;

using NUnit.Framework;

namespace Microsoft.Build.UnitTests
{
    [TestFixture]
    sealed public class MSBuildTask_Tests
    {
        [SetUp]
        public void SetUp()
        {
            ProjectCollection.GlobalProjectCollection.UnloadAllProjects();
        }

        [TearDown]
        public void TearDown()
        {
            ProjectCollection.GlobalProjectCollection.UnloadAllProjects();
        }



        /// <summary>
        /// If we pass in an item spec that is over the max path but it can be normalized down to something under the max path, we should still work and not
        /// throw a path too long exception
        /// </summary>
<<<<<<< HEAD
        [Test]
=======
        [TestMethod]
>>>>>>> 6b736604
        public void ProjectItemSpecTooLong()
        {
            string currentDirectory = Environment.CurrentDirectory;
            try
            {
                Environment.CurrentDirectory = Path.GetTempPath();

                string tempPath = Path.GetTempPath();

                string tempProject = ObjectModelHelpers.CreateTempFileOnDisk(@"
                <Project DefaultTargets=`TargetA; TargetB; TargetC` ToolsVersion=`msbuilddefaulttoolsversion` xmlns=`msbuildnamespace`>

                    <Target Name=`TargetA` Outputs=`a1.dll`/>
                    <Target Name=`TargetB` Outputs=`b1.dll; b2.dll`/>
                    <Target Name=`TargetC` Outputs=`@(C_Outputs)`>
                        <CreateItem Include=`c1.dll` AdditionalMetadata=`MSBuildSourceProjectFile=birch; MSBuildSourceTargetName=oak`>
                            <Output ItemName=`C_Outputs` TaskParameter=`Include`/>
                        </CreateItem>
                    </Target>
                </Project>
                ");

                string fileName = Path.GetFileName(tempProject);

                string projectFile1 = null;
                for (int i = 0; i < 250; i++)
                {
                    projectFile1 += "..\\";
                }

                int rootLength = Path.GetPathRoot(tempPath).Length;
                string tempPathNoRoot = tempPath.Substring(rootLength);

                projectFile1 += Path.Combine(tempPathNoRoot, fileName);

                string parentProjectContents = @"
                <Project ToolsVersion=`msbuilddefaulttoolsversion` xmlns=`msbuildnamespace`>

                    <Target Name=`Build`>
                        <MSBuild Projects=`" + projectFile1 + @"` />
                    </Target>
                </Project>";
                try
                {
                    Project p = ObjectModelHelpers.CreateInMemoryProject(parentProjectContents);

                    bool success = p.Build();
                    Assert.IsTrue(success, "Build failed.  See 'Standard Out' tab for details.");
                }
                finally
                {
                    File.Delete(tempProject);
                }
            }
            finally
            {
                Environment.CurrentDirectory = currentDirectory;
            }
        }

        /// <summary>
        /// Ensure that the MSBuild task tags any output items with two pieces of metadata -- MSBuildSourceProjectFile and
        /// MSBuildSourceTargetName  -- that give an indication of where the items came from.
        /// </summary>
<<<<<<< HEAD
        [Test]
=======
        [TestMethod]
>>>>>>> 6b736604
        public void OutputItemsAreTaggedWithProjectFileAndTargetName()
        {
            string projectFile1 = ObjectModelHelpers.CreateTempFileOnDisk(@"
                <Project DefaultTargets=`TargetA; TargetB; TargetC` ToolsVersion=`msbuilddefaulttoolsversion` xmlns=`msbuildnamespace`>

                    <Target Name=`TargetA` Outputs=`a1.dll`/>
                    <Target Name=`TargetB` Outputs=`b1.dll; b2.dll`/>
                    <Target Name=`TargetC` Outputs=`@(C_Outputs)`>
                        <CreateItem Include=`c1.dll`>
                            <Output ItemName=`C_Outputs` TaskParameter=`Include`/>
                        </CreateItem>
                    </Target>
                </Project>
                ");

            string projectFile2 = ObjectModelHelpers.CreateTempFileOnDisk(@"
                <Project DefaultTargets=`TargetG; TargetH` ToolsVersion=`msbuilddefaulttoolsversion` xmlns=`msbuildnamespace`>
                    <Target Name=`TargetG` Outputs=`g1.dll; g2.dll`/>
                    <Target Name=`TargetH` Outputs=`h1.dll`/>
                </Project>
                ");

            string parentProjectContents = @"
                <Project ToolsVersion=`msbuilddefaulttoolsversion` xmlns=`msbuildnamespace`>
                    <ItemGroup>
                        <Projects Include=`" + projectFile1 + @"` />
                        <Projects Include=`" + projectFile2 + @"` />
                    </ItemGroup>

                    <Target Name=`Build` Returns=`@(Outputs)`>
                        <MSBuild Projects=`@(Projects)`>
                            <Output TaskParameter=`TargetOutputs` ItemName=`Outputs` />
                        </MSBuild>
                    </Target>
                </Project>";

            try
            {
                Project p = ObjectModelHelpers.CreateInMemoryProject(parentProjectContents);
                ProjectInstance pi = p.CreateProjectInstance();

                IDictionary<string, TargetResult> targetOutputs;
                bool success = pi.Build(null, null, null, out targetOutputs);

                Assert.IsTrue(success, "Build failed.  See 'Standard Out' tab for details.");

                string expectedItemOutputs = string.Format(@"
                    a1.dll : MSBuildSourceProjectFile={0} ; MSBuildSourceTargetName=TargetA
                    b1.dll : MSBuildSourceProjectFile={0} ; MSBuildSourceTargetName=TargetB
                    b2.dll : MSBuildSourceProjectFile={0} ; MSBuildSourceTargetName=TargetB
                    c1.dll : MSBuildSourceProjectFile={0} ; MSBuildSourceTargetName=TargetC
                    g1.dll : MSBuildSourceProjectFile={1} ; MSBuildSourceTargetName=TargetG
                    g2.dll : MSBuildSourceProjectFile={1} ; MSBuildSourceTargetName=TargetG
                    h1.dll : MSBuildSourceProjectFile={1} ; MSBuildSourceTargetName=TargetH
                    ", projectFile1, projectFile2);

                Assert.IsTrue(targetOutputs.ContainsKey("Build"));
                Assert.AreEqual(7, targetOutputs["Build"].Items.Length);
                ObjectModelHelpers.AssertItemsMatch(expectedItemOutputs, targetOutputs["Build"].Items, false /* order of items not enforced */);
            }
            finally
            {
                File.Delete(projectFile1);
                File.Delete(projectFile2);
            }
        }

        /// <summary>
        /// Ensures that it is possible to call the MSBuild task with an empty Projects parameter, and it 
        /// shouldn't error, and it shouldn't try to build itself.
        /// </summary>
<<<<<<< HEAD
        [Test]
=======
        [TestMethod]
>>>>>>> 6b736604
        public void EmptyProjectsParameterResultsInNoop()
        {
            string projectContents = @"
                <Project ToolsVersion=`msbuilddefaulttoolsversion` xmlns=`msbuildnamespace`>
                    <Target Name=`t` >
	                    <MSBuild Projects=` @(empty) ` />
                    </Target>
                </Project>
                ";

            MockLogger logger = new MockLogger();
            Project project = ObjectModelHelpers.CreateInMemoryProject(projectContents, logger);

            bool success = project.Build();
            Assert.IsTrue(success, "Build failed.  See Standard Out tab for details");
        }

        /// <summary>
        /// Verifies that nonexistent projects aren't normally skipped
        /// </summary>
<<<<<<< HEAD
        [Test]
=======
        [TestMethod]
>>>>>>> 6b736604
        public void NormallyDoNotSkipNonexistentProjects()
        {
            ObjectModelHelpers.DeleteTempProjectDirectory();
            ObjectModelHelpers.CreateFileInTempProjectDirectory(
                "SkipNonexistentProjectsMain.csproj",
                @"<Project ToolsVersion=`msbuilddefaulttoolsversion` xmlns=`msbuildnamespace`>
                    <Target Name=`t` >
	                    <MSBuild Projects=`this_project_does_not_exist.csproj` />
                    </Target>
                </Project>
                ");

            MockLogger logger = ObjectModelHelpers.BuildTempProjectFileExpectFailure(@"SkipNonexistentProjectsMain.csproj");
            string error = String.Format(AssemblyResources.GetString("MSBuild.ProjectFileNotFound"), "this_project_does_not_exist.csproj");
            Assert.IsTrue(logger.FullLog.Contains(error));
        }

        /// <summary>
        /// Verifies that nonexistent projects aren't normally skipped
        /// </summary>
<<<<<<< HEAD
        [Test]
=======
        [TestMethod]
>>>>>>> 6b736604
        public void NormallyDoNotSkipNonexistentProjectsBuildInParallel()
        {
            ObjectModelHelpers.DeleteTempProjectDirectory();
            ObjectModelHelpers.CreateFileInTempProjectDirectory(
                "SkipNonexistentProjectsMain.csproj",
                @"<Project ToolsVersion=`msbuilddefaulttoolsversion` xmlns=`msbuildnamespace`>
                    <Target Name=`t` >
	                    <MSBuild Projects=`this_project_does_not_exist.csproj` BuildInParallel=`true`/>
                    </Target>
                </Project>
                ");

            MockLogger logger = ObjectModelHelpers.BuildTempProjectFileExpectFailure(@"SkipNonexistentProjectsMain.csproj");
            string error = String.Format(AssemblyResources.GetString("MSBuild.ProjectFileNotFound"), "this_project_does_not_exist.csproj");
            Assert.IsTrue(logger.WarningCount == 0);
            Assert.IsTrue(logger.ErrorCount == 1);
            Assert.IsTrue(logger.FullLog.Contains(error));
        }

        /// <summary>
        /// Verifies that nonexistent projects are skipped when requested
        /// </summary>
<<<<<<< HEAD
        [Test]
=======
        [TestMethod]
>>>>>>> 6b736604
        public void SkipNonexistentProjects()
        {
            ObjectModelHelpers.DeleteTempProjectDirectory();
            ObjectModelHelpers.CreateFileInTempProjectDirectory(
                "SkipNonexistentProjectsMain.csproj",
                @"<Project ToolsVersion=`msbuilddefaulttoolsversion` xmlns=`msbuildnamespace`>
                    <Target Name=`t` >
	                    <MSBuild Projects=`this_project_does_not_exist.csproj;foo.csproj` SkipNonexistentProjects=`true` />
                    </Target>
                </Project>
                ");

            ObjectModelHelpers.CreateFileInTempProjectDirectory(
                "foo.csproj",
                @"<Project ToolsVersion=`msbuilddefaulttoolsversion` xmlns=`msbuildnamespace`>
                    <Target Name=`t` >
	                    <Message Text=`Hello from foo.csproj`/>
                    </Target>
                </Project>
                ");

            MockLogger logger = ObjectModelHelpers.BuildTempProjectFileExpectSuccess(@"SkipNonexistentProjectsMain.csproj");

            logger.AssertLogContains("Hello from foo.csproj");
            string message = String.Format(AssemblyResources.GetString("MSBuild.ProjectFileNotFoundMessage"), "this_project_does_not_exist.csproj");
            string error = String.Format(AssemblyResources.GetString("MSBuild.ProjectFileNotFound"), "this_project_does_not_exist.csproj");
            Assert.IsTrue(logger.WarningCount == 0);
            Assert.IsTrue(logger.ErrorCount == 0);
            Assert.IsTrue(logger.FullLog.Contains(message)); // for the missing project
            Assert.IsTrue(!logger.FullLog.Contains(error));
        }

        /// <summary>
        /// Verifies that nonexistent projects are skipped when requested when building in parallel.
        /// DDB # 125831
        /// </summary>
<<<<<<< HEAD
        [Test]
=======
        [TestMethod]
>>>>>>> 6b736604
        public void SkipNonexistentProjectsBuildingInParallel()
        {
            ObjectModelHelpers.DeleteTempProjectDirectory();
            ObjectModelHelpers.CreateFileInTempProjectDirectory(
                "SkipNonexistentProjectsMain.csproj",
                @"<Project ToolsVersion=`msbuilddefaulttoolsversion` xmlns=`msbuildnamespace`>
                    <Target Name=`t` >
	                    <MSBuild Projects=`this_project_does_not_exist.csproj;foo.csproj` SkipNonexistentProjects=`true` BuildInParallel=`true` />
                    </Target>
                </Project>
                ");

            ObjectModelHelpers.CreateFileInTempProjectDirectory(
                "foo.csproj",
                @"<Project ToolsVersion=`msbuilddefaulttoolsversion` xmlns=`msbuildnamespace`>
                    <Target Name=`t` >
	                    <Message Text=`Hello from foo.csproj`/>
                    </Target>
                </Project>
                ");

            MockLogger logger = ObjectModelHelpers.BuildTempProjectFileExpectSuccess(@"SkipNonexistentProjectsMain.csproj");

            logger.AssertLogContains("Hello from foo.csproj");
            string message = String.Format(AssemblyResources.GetString("MSBuild.ProjectFileNotFoundMessage"), "this_project_does_not_exist.csproj");
            string error = String.Format(AssemblyResources.GetString("MSBuild.ProjectFileNotFound"), "this_project_does_not_exist.csproj");
            Assert.IsTrue(logger.WarningCount == 0);
            Assert.IsTrue(logger.ErrorCount == 0);
            Assert.IsTrue(logger.FullLog.Contains(message)); // for the missing project
            Assert.IsTrue(!logger.FullLog.Contains(error));
        }

<<<<<<< HEAD
        [Test]
=======
        [TestMethod]
>>>>>>> 6b736604
        public void LogErrorWhenBuildingVCProj()
        {
            ObjectModelHelpers.DeleteTempProjectDirectory();
            ObjectModelHelpers.CreateFileInTempProjectDirectory(
                "BuildingVCProjMain.csproj",
                @"<Project ToolsVersion=`msbuilddefaulttoolsversion` xmlns=`msbuildnamespace`>
                    <Target Name=`t` >
	                    <MSBuild Projects=`blah.vcproj;foo.csproj` StopOnFirstFailure=`false` />
                    </Target>
                </Project>
                ");

            ObjectModelHelpers.CreateFileInTempProjectDirectory(
                "foo.csproj",
                @"<Project ToolsVersion=`msbuilddefaulttoolsversion` xmlns=`msbuildnamespace`>
                    <Target Name=`t` >
	                    <Message Text=`Hello from foo.csproj`/>
                    </Target>
                </Project>
                ");

            ObjectModelHelpers.CreateFileInTempProjectDirectory(
                "blah.vcproj",
                @"<Project ToolsVersion=`msbuilddefaulttoolsversion` xmlns=`msbuildnamespace`>
                    <NotWellFormedMSBuildFormatTag />
                    <Target Name=`t` >
	                    <Message Text=`Hello from blah.vcproj`/>
                    </Target>
                </Project>
                ");

            MockLogger logger = ObjectModelHelpers.BuildTempProjectFileExpectFailure(@"BuildingVCProjMain.csproj");

            logger.AssertLogContains("Hello from foo.csproj");
            string error = String.Format(AssemblyResources.GetString("MSBuild.ProjectUpgradeNeededToVcxProj"), "blah.vcproj");
            Assert.IsTrue(logger.WarningCount == 0);
            Assert.IsTrue(logger.ErrorCount == 1);
            Assert.IsTrue(logger.FullLog.Contains(error));
        }

        /// <summary>
        /// Regression test for bug 533369.  Calling the MSBuild task, passing in a property
        /// in the Properties parameter that has a special character in its value, such as semicolon.
        /// However, it's a situation where the project author doesn't have control over the
        /// property value and so he can't escape it himself.
        /// </summary>
<<<<<<< HEAD
        [Test]
        [Ignore("TEST: INSTALLED BUILD PROCESS")]
=======
        [TestMethod]
>>>>>>> 6b736604
        public void PropertyOverridesContainSemicolon()
        {
            ObjectModelHelpers.DeleteTempProjectDirectory();

            // -------------------------------------------------------
            // ConsoleApplication1.csproj
            // -------------------------------------------------------

            // Just a normal console application project.
            ObjectModelHelpers.CreateFileInTempProjectDirectory(
                @"bug'533'369\Sub;Dir\ConsoleApplication1\ConsoleApplication1.csproj", @"

                <Project DefaultTargets=`Build` ToolsVersion=`msbuilddefaulttoolsversion` xmlns=`msbuildnamespace`>
                  <PropertyGroup>
                    <Configuration Condition=` '$(Configuration)' == '' `>Debug</Configuration>
                    <Platform Condition=` '$(Platform)' == '' `>AnyCPU</Platform>
                    <OutputType>Exe</OutputType>
                    <AssemblyName>ConsoleApplication1</AssemblyName>
                  </PropertyGroup>
                  <PropertyGroup Condition=` '$(Configuration)|$(Platform)' == 'Debug|AnyCPU' `>
                    <DebugSymbols>true</DebugSymbols>
                    <DebugType>full</DebugType>
                    <Optimize>false</Optimize>
                    <OutputPath>bin\Debug\</OutputPath>
                  </PropertyGroup>
                  <PropertyGroup Condition=` '$(Configuration)|$(Platform)' == 'Release|AnyCPU' `>
                    <DebugType>pdbonly</DebugType>
                    <Optimize>true</Optimize>
                    <OutputPath>bin\Release\</OutputPath>
                  </PropertyGroup>
                  <ItemGroup>
                    <Reference Include=`System` />
                    <Reference Include=`System.Data` />
                    <Reference Include=`System.Xml` />
                  </ItemGroup>
                  <ItemGroup>
                    <Compile Include=`Program.cs` />
                  </ItemGroup>
                  <Import Project=`$(MSBuildBinPath)\Microsoft.CSharp.targets` />
                </Project>
                ");

            // -------------------------------------------------------
            // Program.cs
            // -------------------------------------------------------

            // Just a normal console application project.
            ObjectModelHelpers.CreateFileInTempProjectDirectory(
                @"bug'533'369\Sub;Dir\ConsoleApplication1\Program.cs", @"
                using System;

                namespace ConsoleApplication32
                {
                    class Program
                    {
                        static void Main(string[] args)
                        {
                            Console.WriteLine(`Hello world`);
                        }
                    }
                }
                ");


            // -------------------------------------------------------
            // TeamBuild.proj
            // -------------------------------------------------------
            // Attempts to build the above ConsoleApplication1.csproj by calling the MSBuild task, 
            // and overriding the OutDir property.  However, the value being passed into OutDir
            // is coming from another property which is produced by CreateProperty and has
            // some special characters in it.
            ObjectModelHelpers.CreateFileInTempProjectDirectory(
                @"bug'533'369\Sub;Dir\TeamBuild.proj", @"
                <Project ToolsVersion=`msbuilddefaulttoolsversion` xmlns=`msbuildnamespace`>

                    <Target Name=`Build`>
                    
                        <CreateProperty Value=`$(MSBuildProjectDirectory)\binaries\`>
                            <Output PropertyName=`MasterOutDir` TaskParameter=`Value`/>
                        </CreateProperty>
                        
                        <MSBuild Projects=`ConsoleApplication1\ConsoleApplication1.csproj`
                                 Properties=`OutDir=$(MasterOutDir)`
                                 Targets=`Rebuild`/>
                    </Target>
                    
                </Project>
                ");

            ObjectModelHelpers.BuildTempProjectFileExpectSuccess(@"bug'533'369\Sub;Dir\TeamBuild.proj");

            ObjectModelHelpers.AssertFileExistsInTempProjectDirectory(@"bug'533'369\Sub;Dir\binaries\ConsoleApplication1.exe");
        }

        /// <summary>
        /// Check if passing different global properites via metadata works
        /// </summary>
<<<<<<< HEAD
        [Test]
=======
        [TestMethod]
>>>>>>> 6b736604
        public void DifferentGlobalPropertiesWithDefault()
        {
            string projectFile1 = ObjectModelHelpers.CreateTempFileOnDisk(@"
                <Project DefaultTargets=`TargetA; TargetB` xmlns=`msbuildnamespace` ToolsVersion='msbuilddefaulttoolsversion'>

                    <Target Name=`TargetA` Outputs=`a1.dll` Condition=`'$(MyProp)'=='0'`/>
                    <Target Name=`TargetB` Outputs=`b1.dll` Condition=`'$(MyProp)'=='1'`/>
                   
                </Project>
                ");

            string projectFile2 = ObjectModelHelpers.CreateTempFileOnDisk(@"
                <Project DefaultTargets=`TargetG; TargetH` xmlns=`msbuildnamespace` ToolsVersion='msbuilddefaulttoolsversion'>
                    <Target Name=`TargetG` Outputs=`g1.dll` Condition=`'$(MyProp)'=='0'` />
                    <Target Name=`TargetH` Outputs=`h1.dll` Condition=`'$(MyProp)'=='1'` />
                </Project>
                ");

            string parentProjectContents = @"
                <Project ToolsVersion=`msbuilddefaulttoolsversion` xmlns=`msbuildnamespace`>
                    <ItemGroup>
                        <Projects Include=`" + projectFile1 + @"` />
                        <Projects Include=`" + projectFile1 + @"`>
                            <Properties>MyProp=1</Properties>
                        </Projects>
                        <Projects Include=`" + projectFile2 + @"` />
                        <Projects Include=`" + projectFile2 + @"`>
                            <Properties>MyProp=1</Properties>
                        </Projects>
                    </ItemGroup>

                    <Target Name=`Build` Returns=`@(Outputs)`>
                        <MSBuild Projects=`@(Projects)` Properties=`MyProp=0`>
                            <Output TaskParameter=`TargetOutputs` ItemName=`Outputs` />
                        </MSBuild>
                    </Target>
                </Project>";

            try
            {
                Project p = ObjectModelHelpers.CreateInMemoryProject(parentProjectContents);
                ProjectInstance pi = p.CreateProjectInstance();

                IDictionary<string, TargetResult> targetOutputs;
                bool success = pi.Build(null, null, null, out targetOutputs);
                Assert.IsTrue(success, "Build failed.  See 'Standard Out' tab for details.");

                string expectedItemOutputs = string.Format(@"
                    a1.dll : MSBuildSourceProjectFile={0} ; MSBuildSourceTargetName=TargetA
                    b1.dll : MSBuildSourceProjectFile={0} ; MSBuildSourceTargetName=TargetB
                    g1.dll : MSBuildSourceProjectFile={1} ; MSBuildSourceTargetName=TargetG
                    h1.dll : MSBuildSourceProjectFile={1} ; MSBuildSourceTargetName=TargetH
                    ", projectFile1, projectFile2);

                Assert.IsTrue(targetOutputs.ContainsKey("Build"));
                Assert.AreEqual(4, targetOutputs["Build"].Items.Length);
                ObjectModelHelpers.AssertItemsMatch(expectedItemOutputs, targetOutputs["Build"].Items, false /* order of items not enforced */);
            }
            finally
            {
                File.Delete(projectFile1);
                File.Delete(projectFile2);
            }
        }

        /// <summary>
        /// Check if passing different global properites via metadata works
        /// </summary>
<<<<<<< HEAD
        [Test]
=======
        [TestMethod]
>>>>>>> 6b736604
        public void DifferentGlobalPropertiesWithoutDefault()
        {
            string projectFile1 = ObjectModelHelpers.CreateTempFileOnDisk(@"
                <Project DefaultTargets=`TargetA; TargetB` xmlns=`msbuildnamespace` ToolsVersion='msbuilddefaulttoolsversion'>

                    <Target Name=`TargetA` Outputs=`a1.dll` Condition=`'$(MyProp)'=='0'`/>
                    <Target Name=`TargetB` Outputs=`b1.dll` Condition=`'$(MyProp)'=='1'`/>
                   
                </Project>
                ");

            string projectFile2 = ObjectModelHelpers.CreateTempFileOnDisk(@"
                <Project DefaultTargets=`TargetG; TargetH` xmlns=`msbuildnamespace` ToolsVersion='msbuilddefaulttoolsversion'>
                    <Target Name=`TargetG` Outputs=`g1.dll` Condition=`'$(MyProp)'=='0'` />
                    <Target Name=`TargetH` Outputs=`h1.dll` Condition=`'$(MyProp)'=='1'` />
                </Project>
                ");

            string parentProjectContents = @"
                <Project ToolsVersion=`msbuilddefaulttoolsversion` xmlns=`msbuildnamespace`>
                    <ItemGroup>
                        <Projects Include=`" + projectFile1 + @"` />
                        <Projects Include=`" + projectFile1 + @"`>
                            <Properties>MyProp=1</Properties>
                        </Projects>
                        <Projects Include=`" + projectFile2 + @"` />
                        <Projects Include=`" + projectFile2 + @"`>
                            <Properties>MyProp=1</Properties>
                        </Projects>
                    </ItemGroup>

                    <Target Name=`Build` Returns=`@(Outputs)`>
                        <MSBuild Projects=`@(Projects)`>
                            <Output TaskParameter=`TargetOutputs` ItemName=`Outputs` />
                        </MSBuild>
                    </Target>
                </Project>";

            try
            {
                Project p = ObjectModelHelpers.CreateInMemoryProject(parentProjectContents);
                ProjectInstance pi = p.CreateProjectInstance();

                IDictionary<string, TargetResult> targetOutputs;
                bool success = pi.Build(null, null, null, out targetOutputs);
                Assert.IsTrue(success, "Build failed.  See 'Standard Out' tab for details.");

                string expectedItemOutputs = string.Format(@"
                    b1.dll : MSBuildSourceProjectFile={0} ; MSBuildSourceTargetName=TargetB
                    h1.dll : MSBuildSourceProjectFile={1} ; MSBuildSourceTargetName=TargetH
                    ", projectFile1, projectFile2);

                Assert.IsTrue(targetOutputs.ContainsKey("Build"));
                Assert.AreEqual(2, targetOutputs["Build"].Items.Length);
                ObjectModelHelpers.AssertItemsMatch(expectedItemOutputs, targetOutputs["Build"].Items, false /* order of items not enforced */);
            }
            finally
            {
                File.Delete(projectFile1);
                File.Delete(projectFile2);
            }
        }

        /// <summary>
        /// Check trailing semicolons are ignored
        /// </summary>
<<<<<<< HEAD
        [Test]
=======
        [TestMethod]
>>>>>>> 6b736604
        public void VariousPropertiesToMSBuildTask()
        {
            string projectFile = null;

            try
            {
                projectFile = ObjectModelHelpers.CreateTempFileOnDisk(@"
                    <Project ToolsVersion='msbuilddefaulttoolsversion' xmlns='msbuildnamespace'>
                      <ItemGroup>
                        <PR Include='$(MSBuildProjectFullPath)'>
                          <Properties>a=a;b=b;</Properties>
                          <AdditionalProperties>e=e;g=1;f=f;</AdditionalProperties>
                          <UndefineProperties>g;h;</UndefineProperties>
                        </PR>
                      </ItemGroup>
                      <Target Name='a'> 
                        <MSBuild Projects='@(PR)' Properties='c=c;d=d;' RemoveProperties='i;c;' Targets='b'/>
                      </Target>
                      <Target Name='b'>
                        <Message Text='a=[$(a)]' Importance='High' />
                        <Message Text='b=[$(b)]' Importance='High' />
                        <Message Text='c=[$(c)]' Importance='High' />
                        <Message Text='d=[$(d)]' Importance='High' />
                        <Message Text='e=[$(e)]' Importance='High' />
                        <Message Text='f=[$(f)]' Importance='High' />
                        <Message Text='g=[$(g)]' Importance='High' />
                      </Target>
                    </Project>
                ");

                var logger = ObjectModelHelpers.BuildTempProjectFileExpectSuccess(projectFile);

                Console.WriteLine(logger.FullLog);

                logger.AssertLogContains("a=[a]");
                logger.AssertLogContains("b=[b]");
                logger.AssertLogContains("c=[]");
                logger.AssertLogContains("d=[]");
                logger.AssertLogContains("e=[e]");
                logger.AssertLogContains("f=[f]");
                logger.AssertLogContains("g=[]");
            }
            finally
            {
                File.Delete(projectFile);
            }
        }

        /// <summary>
        /// Check if passing different global properites via metadata works
        /// </summary>
        [Test]
        public void DifferentGlobalPropertiesWithBlanks()
        {
            string projectFile1 = ObjectModelHelpers.CreateTempFileOnDisk(@"
                <Project DefaultTargets=`TargetA; TargetB` xmlns=`msbuildnamespace` ToolsVersion='msbuilddefaulttoolsversion'>

                    <Target Name=`TargetA` Outputs=`a1.dll` Condition=`'$(MyProp)'=='0'`/>
                    <Target Name=`TargetB` Outputs=`b1.dll` Condition=`'$(MyProp)'=='1'`/>
                   
                </Project>
                ");

            string projectFile2 = ObjectModelHelpers.CreateTempFileOnDisk(@"
                <Project DefaultTargets=`TargetG; TargetH` xmlns=`msbuildnamespace` ToolsVersion='msbuilddefaulttoolsversion'>
                    <Target Name=`TargetG` Outputs=`g1.dll` Condition=`'$(MyProp)'=='0'` />
                    <Target Name=`TargetH` Outputs=`h1.dll` Condition=`'$(MyProp)'=='1'` />
                </Project>
                ");

            string parentProjectContents = @"
                <Project ToolsVersion=`msbuilddefaulttoolsversion` xmlns=`msbuildnamespace`>
                    <ItemGroup>
                        <Projects Include=`" + projectFile1 + @"` />
                        <Projects Include=`" + projectFile1 + @"`>
                            <Properties></Properties>
                        </Projects>
                        <Projects Include=`" + projectFile2 + @"` />
                        <Projects Include=`" + projectFile2 + @"`>
                            <Properties>MyProp=1</Properties>
                        </Projects>
                    </ItemGroup>

                    <Target Name=`Build` Returns=`@(Outputs)`>
                        <MSBuild Projects=`@(Projects)`>
                            <Output TaskParameter=`TargetOutputs` ItemName=`Outputs` />
                        </MSBuild>
                    </Target>
                </Project>";

            try
            {
                Project p = ObjectModelHelpers.CreateInMemoryProject(parentProjectContents);
                ProjectInstance pi = p.CreateProjectInstance();

                IDictionary<string, TargetResult> targetOutputs;
                bool success = pi.Build(null, null, null, out targetOutputs);
                Assert.IsTrue(success, "Build failed.  See 'Standard Out' tab for details.");

                string expectedItemOutputs = string.Format(@"
                    h1.dll : MSBuildSourceProjectFile={1} ; MSBuildSourceTargetName=TargetH
                    ", projectFile1, projectFile2);

                Assert.IsTrue(targetOutputs.ContainsKey("Build"));
                Assert.AreEqual(1, targetOutputs["Build"].Items.Length);
                ObjectModelHelpers.AssertItemsMatch(expectedItemOutputs, targetOutputs["Build"].Items, false /* order of items not enforced */);
            }
            finally
            {
                File.Delete(projectFile1);
                File.Delete(projectFile2);
            }
        }


        /// <summary>
        /// Check if passing different global properites via metadata works
        /// </summary>
        [Test]
        public void DifferentGlobalPropertiesInvalid()
        {
            string projectFile1 = ObjectModelHelpers.CreateTempFileOnDisk(@"
                <Project DefaultTargets=`TargetA; TargetB` xmlns=`msbuildnamespace` ToolsVersion='msbuilddefaulttoolsversion'>

                    <Target Name=`TargetA` Outputs=`a1.dll` Condition=`'$(MyProp)'=='0'`/>
                    <Target Name=`TargetB` Outputs=`b1.dll` Condition=`'$(MyProp)'=='1'`/>
                   
                </Project>
                ");

            string projectFile2 = ObjectModelHelpers.CreateTempFileOnDisk(@"
                <Project DefaultTargets=`TargetG; TargetH` xmlns=`msbuildnamespace` ToolsVersion='msbuilddefaulttoolsversion'>
                    <Target Name=`TargetG` Outputs=`g1.dll` Condition=`'$(MyProp)'=='0'` />
                    <Target Name=`TargetH` Outputs=`h1.dll` Condition=`'$(MyProp)'=='1'` />
                </Project>
                ");

            string parentProjectContents = @"
                <Project ToolsVersion=`msbuilddefaulttoolsversion` xmlns=`msbuildnamespace`>
                    <ItemGroup>
                        <Projects Include=`" + projectFile1 + @"` />
                        <Projects Include=`" + projectFile1 + @"`>
                            <Properties>=1</Properties>
                        </Projects>
                        <Projects Include=`" + projectFile2 + @"` />
                        <Projects Include=`" + projectFile2 + @"`>
                            <Properties>=;1</Properties>
                        </Projects>
                    </ItemGroup>

                    <Target Name=`Build` Returns=`@(Outputs)`>
                        <MSBuild Projects=`@(Projects)`>
                            <Output TaskParameter=`TargetOutputs` ItemName=`Outputs` />
                        </MSBuild>
                    </Target>
                </Project>";

            try
            {
                Project p = ObjectModelHelpers.CreateInMemoryProject(parentProjectContents);
                bool success = p.Build();
                Assert.IsFalse(success, "Build succeeded.  See 'Standard Out' tab for details.");
            }
            finally
            {
                File.Delete(projectFile1);
                File.Delete(projectFile2);
            }
        }

        /// <summary>
        /// Check if passing additional global properites via metadata works
        /// </summary>
<<<<<<< HEAD
        [Test]
=======
        [TestMethod]
>>>>>>> 6b736604
        public void DifferentAdditionalPropertiesWithDefault()
        {
            string projectFile1 = ObjectModelHelpers.CreateTempFileOnDisk(@"
                <Project DefaultTargets=`TargetA; TargetB` xmlns=`msbuildnamespace` ToolsVersion='msbuilddefaulttoolsversion'>

                    <Target Name=`TargetA` Outputs=`a1.dll` Condition=`'$(MyPropG)'=='1'`/>
                    <Target Name=`TargetB` Outputs=`b1.dll` Condition=`'$(MyPropA)'=='1'`/>
                   
                </Project>
                ");

            string projectFile2 = ObjectModelHelpers.CreateTempFileOnDisk(@"
                <Project DefaultTargets=`TargetG; TargetH` xmlns=`msbuildnamespace` ToolsVersion='msbuilddefaulttoolsversion'>
                    <Target Name=`TargetG` Outputs=`g1.dll` Condition=`'$(MyPropG)'=='1'` />
                    <Target Name=`TargetH` Outputs=`h1.dll` Condition=`'$(MyPropA)'=='1'` />
                </Project>
                ");

            string parentProjectContents = @"
                <Project ToolsVersion=`msbuilddefaulttoolsversion` xmlns=`msbuildnamespace`>
                    <ItemGroup>
                        <Projects Include=`" + projectFile1 + @"`>
                            <AdditionalProperties>MyPropA=1</AdditionalProperties>
                        </Projects>
                        <Projects Include=`" + projectFile2 + @"`>
                            <AdditionalProperties>MyPropA=0</AdditionalProperties>
                        </Projects>
                    </ItemGroup>

                    <Target Name=`Build` Returns=`@(Outputs)`>
                        <MSBuild Projects=`@(Projects)` Properties=`MyPropG=1`>
                            <Output TaskParameter=`TargetOutputs` ItemName=`Outputs` />
                        </MSBuild>
                    </Target>
                </Project>";

            try
            {
                Project p = ObjectModelHelpers.CreateInMemoryProject(parentProjectContents);
                ProjectInstance pi = p.CreateProjectInstance();

                IDictionary<string, TargetResult> targetOutputs;
                bool success = pi.Build(null, null, null, out targetOutputs);
                Assert.IsTrue(success, "Build failed.  See 'Standard Out' tab for details.");

                string expectedItemOutputs = string.Format(@"
                    a1.dll : MSBuildSourceProjectFile={0} ; MSBuildSourceTargetName=TargetA
                    b1.dll : MSBuildSourceProjectFile={0} ; MSBuildSourceTargetName=TargetB
                    g1.dll : MSBuildSourceProjectFile={1} ; MSBuildSourceTargetName=TargetG
                    ", projectFile1, projectFile2);

                Assert.IsTrue(targetOutputs.ContainsKey("Build"));
                Assert.AreEqual(3, targetOutputs["Build"].Items.Length);
                ObjectModelHelpers.AssertItemsMatch(expectedItemOutputs, targetOutputs["Build"].Items, false /* order of items not enforced */);
            }
            finally
            {
                File.Delete(projectFile1);
                File.Delete(projectFile2);
            }
        }


        /// <summary>
        /// Check if passing additional global properites via metadata works
        /// </summary>
<<<<<<< HEAD
        [Test]
=======
        [TestMethod]
>>>>>>> 6b736604
        public void DifferentAdditionalPropertiesWithGlobalProperties()
        {
            string projectFile1 = ObjectModelHelpers.CreateTempFileOnDisk(@"
                <Project DefaultTargets=`TargetA; TargetB` xmlns=`msbuildnamespace` ToolsVersion='msbuilddefaulttoolsversion'>

                    <Target Name=`TargetA` Outputs=`a1.dll` Condition=`'$(MyPropG)'=='0'`/>
                    <Target Name=`TargetB` Outputs=`b1.dll` Condition=`'$(MyPropA)'=='1'`/>
                   
                </Project>
                ");

            string projectFile2 = ObjectModelHelpers.CreateTempFileOnDisk(@"
                <Project DefaultTargets=`TargetG; TargetH` xmlns=`msbuildnamespace` ToolsVersion='msbuilddefaulttoolsversion'>
                    <Target Name=`TargetG` Outputs=`g1.dll` Condition=`'$(MyPropG)'=='0'` />
                    <Target Name=`TargetH` Outputs=`h1.dll` Condition=`'$(MyPropA)'=='1'` />
                </Project>
                ");

            string parentProjectContents = @"
                <Project ToolsVersion=`msbuilddefaulttoolsversion` xmlns=`msbuildnamespace`>
                    <ItemGroup>
                        <Projects Include=`" + projectFile1 + @"`>
                            <Properties>MyPropG=1</Properties>
                            <AdditionalProperties>MyPropA=1</AdditionalProperties>
                        </Projects>
                        <Projects Include=`" + projectFile2 + @"`>
                            <Properties>MyPropG=0</Properties>
                            <AdditionalProperties>MyPropA=1</AdditionalProperties>
                        </Projects>
                    </ItemGroup>

                    <Target Name=`Build` Returns=`@(Outputs)`>
                        <MSBuild Projects=`@(Projects)` Properties=`MyPropG=1`>
                            <Output TaskParameter=`TargetOutputs` ItemName=`Outputs` />
                        </MSBuild>
                    </Target>
                </Project>";

            try
            {
                Project p = ObjectModelHelpers.CreateInMemoryProject(parentProjectContents);
                ProjectInstance pi = p.CreateProjectInstance();

                IDictionary<string, TargetResult> targetOutputs;
                bool success = pi.Build(null, null, null, out targetOutputs);
                Assert.IsTrue(success, "Build failed.  See 'Standard Out' tab for details.");

                string expectedItemOutputs = string.Format(@"
                    b1.dll : MSBuildSourceProjectFile={0} ; MSBuildSourceTargetName=TargetB
                    g1.dll : MSBuildSourceProjectFile={1} ; MSBuildSourceTargetName=TargetG
                    h1.dll : MSBuildSourceProjectFile={1} ; MSBuildSourceTargetName=TargetH
                    ", projectFile1, projectFile2);

                Assert.IsTrue(targetOutputs.ContainsKey("Build"));
                Assert.AreEqual(3, targetOutputs["Build"].Items.Length);
                ObjectModelHelpers.AssertItemsMatch(expectedItemOutputs, targetOutputs["Build"].Items, false /* order of items not enforced */);
            }
            finally
            {
                File.Delete(projectFile1);
                File.Delete(projectFile2);
            }
        }


        /// <summary>
        /// Check if passing additional global properites via metadata works
        /// </summary>
<<<<<<< HEAD
        [Test]
=======
        [TestMethod]
>>>>>>> 6b736604
        public void DifferentAdditionalPropertiesWithoutDefault()
        {
            string projectFile1 = ObjectModelHelpers.CreateTempFileOnDisk(@"
                <Project DefaultTargets=`TargetA; TargetB` xmlns=`msbuildnamespace` ToolsVersion='msbuilddefaulttoolsversion'>

                    <Target Name=`TargetA` Outputs=`a1.dll` Condition=`'$(MyPropG)'=='1'`/>
                    <Target Name=`TargetB` Outputs=`b1.dll` Condition=`'$(MyPropA)'=='1'`/>
                   
                </Project>
                ");

            string projectFile2 = ObjectModelHelpers.CreateTempFileOnDisk(@"
                <Project DefaultTargets=`TargetG; TargetH` xmlns=`msbuildnamespace` ToolsVersion='msbuilddefaulttoolsversion'>
                    <Target Name=`TargetG` Outputs=`g1.dll` Condition=`'$(MyPropG)'=='1'` />
                    <Target Name=`TargetH` Outputs=`h1.dll` Condition=`'$(MyPropA)'=='1'` />
                </Project>
                ");

            string parentProjectContents = @"
                <Project ToolsVersion=`msbuilddefaulttoolsversion` xmlns=`msbuildnamespace`>
                    <ItemGroup>
                        <Projects Include=`" + projectFile1 + @"`>
                            <AdditionalProperties>MyPropA=1</AdditionalProperties>
                        </Projects>
                        <Projects Include=`" + projectFile2 + @"`>
                            <AdditionalProperties>MyPropA=1</AdditionalProperties>
                        </Projects>
                    </ItemGroup>

                    <Target Name=`Build` Returns=`@(Outputs)`>
                        <MSBuild Projects=`@(Projects)`>
                            <Output TaskParameter=`TargetOutputs` ItemName=`Outputs` />
                        </MSBuild>
                    </Target>
                </Project>";

            try
            {
                Project p = ObjectModelHelpers.CreateInMemoryProject(parentProjectContents);
                ProjectInstance pi = p.CreateProjectInstance();

                IDictionary<string, TargetResult> targetOutputs;
                bool success = pi.Build(null, null, null, out targetOutputs);
                Assert.IsTrue(success, "Build failed.  See 'Standard Out' tab for details.");

                string expectedItemOutputs = string.Format(@"
                    b1.dll : MSBuildSourceProjectFile={0} ; MSBuildSourceTargetName=TargetB
                    h1.dll : MSBuildSourceProjectFile={1} ; MSBuildSourceTargetName=TargetH
                    ", projectFile1, projectFile2);

                Assert.IsTrue(targetOutputs.ContainsKey("Build"));
                Assert.AreEqual(2, targetOutputs["Build"].Items.Length);
                ObjectModelHelpers.AssertItemsMatch(expectedItemOutputs, targetOutputs["Build"].Items, false /* order of items not enforced */);
            }
            finally
            {
                File.Delete(projectFile1);
                File.Delete(projectFile2);
            }
        }

        /// <summary>
        /// Properties and Targets that use non-standard separation chars
        /// </summary>
<<<<<<< HEAD
        [Test]
=======
        [TestMethod]
>>>>>>> 6b736604
        public void TargetsWithSeparationChars()
        {
            string projectFile1 = ObjectModelHelpers.CreateTempFileOnDisk(@"
                <Project DefaultTargets=`Build` xmlns=`msbuildnamespace` ToolsVersion=`msbuilddefaulttoolsversion`>
                    <Target Name=`Clean` />
                    <Target Name=`Build` />
                    <Target Name=`BuildAgain` />
                </Project>
                ");

            string projectFile2 = ObjectModelHelpers.CreateTempFileOnDisk(@"
                <Project DefaultTargets=`Build` xmlns=`msbuildnamespace` ToolsVersion=`msbuilddefaulttoolsversion`>
                    <PropertyGroup>
                        <Targets>Clean%3BBuild%3CBuildAgain</Targets>
                    </PropertyGroup>

                    <ItemGroup>
                        <ProjectFile Include=`" + projectFile1 + @"` />
                    </ItemGroup>
                   
                    <Target Name=`Build` Outputs=`$(SomeOutputs)`>
                        <MSBuild Projects=`@(ProjectFile)` Targets=`$(Targets)` TargetAndPropertyListSeparators=`%3B;%3C` />
                    </Target>
                </Project>
                ");

            string parentProjectContents = @"
                <Project ToolsVersion=`msbuilddefaulttoolsversion` xmlns=`msbuildnamespace`>
                    <ItemGroup>
                        <Projects Include=`" + projectFile2 + @"` />
                    </ItemGroup>

                    <Target Name=`Build` Returns=`@(Outputs)`>
                        <MSBuild Projects=`@(Projects)`>
                            <Output TaskParameter=`TargetOutputs` ItemName=`Outputs` />
                        </MSBuild>
                    </Target>
                </Project>";

            try
            {
                Project p = ObjectModelHelpers.CreateInMemoryProject(parentProjectContents);
                bool success = p.Build();
                Assert.IsTrue(success, "Build failed.  See 'Standard Out' tab for details.");
            }
            finally
            {
                File.Delete(projectFile1);
                File.Delete(projectFile2);
            }
        }

        /// <summary>
        /// Verify stopOnFirstFailure with BuildInParallel override message are correctly logged
        /// Also verify stop on first failure will not build the second project if the first one failed
        /// The Aardvark tests which also test StopOnFirstFailure are at:
        /// qa\md\wd\DTP\MSBuild\ShippingExtensions\ShippingTasks\MSBuild\_Tst\MSBuild.StopOnFirstFailure
        /// </summary>
<<<<<<< HEAD
        [Test]
=======
        [TestMethod]
>>>>>>> 6b736604
        public void StopOnFirstFailureandBuildInParallelSingleNode()
        {
            string project1 = ObjectModelHelpers.CreateTempFileOnDisk(@"
                  <Project xmlns='msbuildnamespace' ToolsVersion='msbuilddefaulttoolsversion'>
                      <Target Name='msbuild'>
                          <Error Text='Error'/>
                      </Target>
                  </Project>
                  ");

            string project2 = ObjectModelHelpers.CreateTempFileOnDisk(@"
                   <Project xmlns='msbuildnamespace' ToolsVersion='msbuilddefaulttoolsversion'>
                       <Target Name='msbuild'>
                           <Message Text='SecondProject'/>
                       </Target>
                    </Project>
                  ");

            try
            {
                ITaskItem[] projects = new ITaskItem[]
                {
                    new TaskItem(project1), new TaskItem(project2)
                };

                // Test the various combinations of BuildInParallel and StopOnFirstFailure when the msbuild task is told there are not multiple nodes 
                // running in the system
                for (int i = 0; i < 4; i++)
                {
                    bool buildInParallel = false;
                    bool stopOnFirstFailure = false;

                    // first set up the project being built. 
                    switch (i)
                    {
                        case 0:
                            buildInParallel = true;
                            stopOnFirstFailure = true;
                            break;
                        case 1:
                            buildInParallel = true;
                            stopOnFirstFailure = false;
                            break;
                        case 2:
                            buildInParallel = false;
                            stopOnFirstFailure = true;
                            break;
                        case 3:
                            buildInParallel = false;
                            stopOnFirstFailure = false;
                            break;
                    }

                    string parentProjectContents = @"
                        <Project ToolsVersion=`msbuilddefaulttoolsversion` xmlns=`msbuildnamespace`>
                            <ItemGroup>
                                <Projects Include=`" + project1 + @"` />
                                <Projects Include=`" + project2 + @"` />
                            </ItemGroup>

                            <Target Name=`Build` Returns=`@(Outputs)`>
                                <MSBuild Projects=`@(Projects)` Targets=`msbuild` BuildInParallel=`" + buildInParallel.ToString() + @"` StopOnFirstFailure=`" + stopOnFirstFailure.ToString() + @"`>
                                    <Output TaskParameter=`TargetOutputs` ItemName=`Outputs` />
                                </MSBuild>
                            </Target>
                        </Project>";

                    MockLogger logger = new MockLogger();
                    Project p = ObjectModelHelpers.CreateInMemoryProject(parentProjectContents, logger);
                    bool success = p.Build(logger);
                    switch (i)
                    {
                        case 0:
                            // Verify setting BuildInParallel and StopOnFirstFailure to 
                            // true will cause the msbuild task to set BuildInParallel to false during the execute
                            // Verify build did not build second project which has the message SecondProject
                            logger.AssertLogDoesntContain("SecondProject");
                            // Verify the correct msbuild task messages are in the log
                            logger.AssertLogContains(AssemblyResources.GetString("MSBuild.SkippingRemainingProjects"));
                            logger.AssertLogDoesntContain(AssemblyResources.GetString("MSBuild.NoStopOnFirstFailure"));
                            logger.AssertLogContains(AssemblyResources.GetString("MSBuild.NotBuildingInParallel"));
                            break;
                        case 1:
                            // Verify setting BuildInParallel to true and StopOnFirstFailure to 
                            // false will cause no change in BuildInParallel
                            // Verify build did  build second project which has the message SecondProject
                            logger.AssertLogContains("SecondProject");
                            // Verify the correct msbuild task messages are in the log
                            logger.AssertLogDoesntContain(AssemblyResources.GetString("MSBuild.SkippingRemainingProjects"));
                            logger.AssertLogDoesntContain(AssemblyResources.GetString("MSBuild.NoStopOnFirstFailure"));
                            logger.AssertLogDoesntContain(AssemblyResources.GetString("MSBuild.NotBuildingInParallel"));
                            break;
                        case 2:
                            // Verify build did not build second project which has the message SecondProject
                            logger.AssertLogDoesntContain("SecondProject");
                            // Verify the correct msbuild task messages are in the log
                            logger.AssertLogContains(AssemblyResources.GetString("MSBuild.SkippingRemainingProjects"));
                            logger.AssertLogDoesntContain(AssemblyResources.GetString("MSBuild.NoStopOnFirstFailure"));
                            logger.AssertLogDoesntContain(AssemblyResources.GetString("MSBuild.NotBuildingInParallel"));
                            break;

                        case 3:
                            // Verify setting BuildInParallel to false and StopOnFirstFailure to 
                            // false will cause no change in BuildInParallel
                            // Verify build did build second project which has the message SecondProject
                            logger.AssertLogContains("SecondProject");
                            // Verify the correct msbuild task messages are in the log
                            logger.AssertLogDoesntContain(AssemblyResources.GetString("MSBuild.SkippingRemainingProjects"));
                            logger.AssertLogDoesntContain(AssemblyResources.GetString("MSBuild.NoStopOnFirstFailure"));
                            logger.AssertLogDoesntContain(AssemblyResources.GetString("MSBuild.NotBuildingInParallel"));
                            break;
                    }
                    // The build should fail as the first project has an error
                    Assert.IsFalse(success, "Iteration of i " + i + " Build Succeeded.  See 'Standard Out' tab for details.");
                }
            }
            finally
            {
                File.Delete(project1);
                File.Delete(project2);
            }
        }

        /// <summary>
        /// Verify stopOnFirstFailure with BuildInParallel override message are correctly logged when there are multiple nodes
        /// </summary>
<<<<<<< HEAD
        [Test]
=======
        [TestMethod]
>>>>>>> 6b736604
        public void StopOnFirstFailureandBuildInParallelMultipleNode()
        {
            string project1 = ObjectModelHelpers.CreateTempFileOnDisk(@"
                  <Project xmlns='msbuildnamespace' ToolsVersion='msbuilddefaulttoolsversion'>
                      <Target Name='msbuild'>
                          <Error Text='Error'/>
                      </Target>
                  </Project>
                  ");

            string project2 = ObjectModelHelpers.CreateTempFileOnDisk(@"
                   <Project xmlns='msbuildnamespace' ToolsVersion='msbuilddefaulttoolsversion'>
                       <Target Name='msbuild'>
                           <Message Text='SecondProject'/>
                       </Target>
                    </Project>
                  ");

            try
            {
                // Test the various combinations of BuildInParallel and StopOnFirstFailure when the msbuild task is told there are multiple nodes 
                // running in the system
                for (int i = 0; i < 4; i++)
                {
                    bool buildInParallel = false;
                    bool stopOnFirstFailure = false;

                    // first set up the project being built. 
                    switch (i)
                    {
                        case 0:
                            buildInParallel = true;
                            stopOnFirstFailure = true;
                            break;
                        case 1:
                            buildInParallel = true;
                            stopOnFirstFailure = false;
                            break;
                        case 2:
                            buildInParallel = false;
                            stopOnFirstFailure = true;
                            break;
                        case 3:
                            buildInParallel = false;
                            stopOnFirstFailure = false;
                            break;
                    }

                    string parentProjectContents = @"
                        <Project ToolsVersion=`msbuilddefaulttoolsversion` xmlns=`msbuildnamespace`>
                            <ItemGroup>
                                <Projects Include=`" + project1 + @"` />
                                <Projects Include=`" + project2 + @"` />
                            </ItemGroup>

                            <Target Name=`Build` Returns=`@(Outputs)`>
                                <MSBuild Projects=`@(Projects)` Targets=`msbuild` BuildInParallel=`" + buildInParallel.ToString() + @"` StopOnFirstFailure=`" + stopOnFirstFailure.ToString() + @"`>
                                    <Output TaskParameter=`TargetOutputs` ItemName=`Outputs` />
                                </MSBuild>
                            </Target>
                        </Project>";

                    MockLogger logger = new MockLogger();
                    ProjectCollection pc = new ProjectCollection(null, new List<ILogger> { logger }, null, ToolsetDefinitionLocations.Registry | ToolsetDefinitionLocations.ConfigurationFile, 2, false);
                    Project p = ObjectModelHelpers.CreateInMemoryProject(pc, parentProjectContents, logger);
                    bool success = p.Build();
                    switch (i)
                    {
                        case 0:
                            // Verify build did build second project which has the message SecondProject
                            logger.AssertLogContains("SecondProject");
                            // Verify the correct msbuild task messages are in the log
                            logger.AssertLogDoesntContain(AssemblyResources.GetString("MSBuild.SkippingRemainingProjects"));
                            logger.AssertLogContains(AssemblyResources.GetString("MSBuild.NoStopOnFirstFailure"));
                            logger.AssertLogDoesntContain(AssemblyResources.GetString("MSBuild.NotBuildingInParallel"));
                            break;
                        case 1:
                            // Verify setting BuildInParallel to true and StopOnFirstFailure to 
                            // false will cause no change in BuildInParallel
                            // Verify build did build second project which has the message SecondProject
                            logger.AssertLogContains("SecondProject");
                            // Verify the correct msbuild task messages are in the log
                            logger.AssertLogDoesntContain(AssemblyResources.GetString("MSBuild.SkippingRemainingProjects"));
                            logger.AssertLogDoesntContain(AssemblyResources.GetString("MSBuild.NoStopOnFirstFailure"));
                            logger.AssertLogDoesntContain(AssemblyResources.GetString("MSBuild.NotBuildingInParallel"));
                            break;
                        case 2:
                            // Verify setting BuildInParallel to false and StopOnFirstFailure to 
                            // true will cause no change in BuildInParallel
                            // Verify build did not build second project which has the message SecondProject
                            logger.AssertLogDoesntContain("SecondProject");
                            // Verify the correct msbuild task messages are in the log
                            logger.AssertLogContains(AssemblyResources.GetString("MSBuild.SkippingRemainingProjects"));
                            logger.AssertLogDoesntContain(AssemblyResources.GetString("MSBuild.NoStopOnFirstFailure"));
                            logger.AssertLogDoesntContain(AssemblyResources.GetString("MSBuild.NotBuildingInParallel"));
                            break;

                        case 3:
                            // Verify setting BuildInParallel to false and StopOnFirstFailure to 
                            // false will cause no change in BuildInParallel
                            // Verify build did build second project which has the message SecondProject
                            logger.AssertLogContains("SecondProject");
                            // Verify the correct msbuild task messages are in the log
                            logger.AssertLogDoesntContain(AssemblyResources.GetString("MSBuild.SkippingRemainingProjects"));
                            logger.AssertLogDoesntContain(AssemblyResources.GetString("MSBuild.NoStopOnFirstFailure"));
                            logger.AssertLogDoesntContain(AssemblyResources.GetString("MSBuild.NotBuildingInParallel"));
                            break;
                    }
                    // The build should fail as the first project has an error
                    Assert.IsFalse(success, "Iteration of i " + i + " Build Succeeded.  See 'Standard Out' tab for details.");
                }
            }
            finally
            {
                File.Delete(project1);
                File.Delete(project2);
            }
        }

        /// <summary>
        /// Test the skipping of the remaining projects. Verify the skip message is only displayed when there are projects to skip.
        /// </summary>
        [Test]
        public void SkipRemainingProjects()
        {
            string project1 = ObjectModelHelpers.CreateTempFileOnDisk(@"
                  <Project xmlns='msbuildnamespace' ToolsVersion='msbuilddefaulttoolsversion'>
                      <Target Name='msbuild'>
                          <Error Text='Error'/>
                      </Target>
                  </Project>
                  ");

            string project2 = ObjectModelHelpers.CreateTempFileOnDisk(@"
                   <Project xmlns='msbuildnamespace' ToolsVersion='msbuilddefaulttoolsversion'>
                       <Target Name='msbuild'>
                           <Message Text='SecondProject'/>
                       </Target>
                    </Project>
                  ");

            try
            {
                string parentProjectContents = @"
                <Project ToolsVersion=`msbuilddefaulttoolsversion` xmlns=`msbuildnamespace`>
                    <ItemGroup>
                        <Projects Include=`" + project1 + @"` />
                    </ItemGroup>

                    <Target Name=`Build` Returns=`@(Outputs)`>
                        <MSBuild Projects=`@(Projects)` Targets=`msbuild` BuildInParallel=`false` StopOnFirstFailure=`true`>
                            <Output TaskParameter=`TargetOutputs` ItemName=`Outputs` />
                        </MSBuild>
                    </Target>
                </Project>";

                MockLogger logger = new MockLogger();
                ProjectCollection pc = new ProjectCollection(null, new List<ILogger> { logger }, null, ToolsetDefinitionLocations.Registry | ToolsetDefinitionLocations.ConfigurationFile, 2, false);
                Project p = ObjectModelHelpers.CreateInMemoryProject(pc, parentProjectContents, logger);
                bool success = p.Build();

                logger.AssertLogDoesntContain(AssemblyResources.GetString("MSBuild.SkippingRemainingProjects"));
                Assert.IsFalse(success, "Build Succeeded.  See 'Standard Out' tab for details.");

                parentProjectContents = @"
                <Project ToolsVersion=`msbuilddefaulttoolsversion` xmlns=`msbuildnamespace`>
                    <ItemGroup>
                        <Projects Include=`" + project2 + @"` />
                        <Projects Include=`" + project1 + @"` />
                    </ItemGroup>

                    <Target Name=`Build` Returns=`@(Outputs)`>
                        <MSBuild Projects=`@(Projects)` Targets=`msbuild` BuildInParallel=`false` StopOnFirstFailure=`true`>
                            <Output TaskParameter=`TargetOutputs` ItemName=`Outputs` />
                        </MSBuild>
                    </Target>
                </Project>";

                MockLogger logger2 = new MockLogger();
                Project p2 = ObjectModelHelpers.CreateInMemoryProject(pc, parentProjectContents, logger2);
                bool success2 = p2.Build();
                logger2.AssertLogDoesntContain(AssemblyResources.GetString("MSBuild.SkippingRemainingProjects"));
                Assert.IsFalse(success2, "Build Succeeded.  See 'Standard Out' tab for details.");
            }
            finally
            {
                File.Delete(project1);
                File.Delete(project2);
            }
        }

        /// <summary>
        /// Verify the behavior of Target execution with StopOnFirstFailure
        /// </summary>
<<<<<<< HEAD
        [Test]
=======
        [TestMethod]
>>>>>>> 6b736604
        public void TargetStopOnFirstFailureBuildInParallel()
        {
            string project1 = ObjectModelHelpers.CreateTempFileOnDisk(@"
                   <Project xmlns='msbuildnamespace' ToolsVersion='msbuilddefaulttoolsversion'>
                   <Target Name='T1'>
                          <Message Text='Proj2 T1 message'/>
                      </Target>
                    <Target Name='T2'>
                          <Message Text='Proj2 T2 message'/>
                      </Target>
                    <Target Name='T3'>
                           <Error Text='Error'/>
                      </Target>
                    </Project>
                  ");

            try
            {
                ITaskItem[] projects = new ITaskItem[]
                {
                    new TaskItem(project1)
                };
                for (int i = 0; i < 6; i++)
                {
                    bool stopOnFirstFailure = false;
                    bool runEachTargetSeparately = false;
                    string target1 = String.Empty;
                    string target2 = String.Empty;
                    string target3 = String.Empty;

                    switch (i)
                    {
                        case 0:
                            stopOnFirstFailure = true;
                            runEachTargetSeparately = true;
                            target1 = "T1";
                            target2 = "T2";
                            target3 = "T3";
                            break;
                        case 1:
                            stopOnFirstFailure = true;
                            runEachTargetSeparately = true;
                            target1 = "T1";
                            target2 = "T3";
                            target3 = "T2";
                            break;
                        case 2:
                            stopOnFirstFailure = false;
                            runEachTargetSeparately = true;
                            target1 = "T1";
                            target2 = "T3";
                            target3 = "T2";
                            break;
                        case 3:
                            stopOnFirstFailure = true;
                            target1 = "T1";
                            target2 = "T2";
                            target3 = "T3";
                            break;
                        case 4:
                            stopOnFirstFailure = true;
                            target1 = "T1";
                            target2 = "T3";
                            target3 = "T2";
                            break;
                        case 5:
                            stopOnFirstFailure = false;
                            target1 = "T1";
                            target2 = "T3";
                            target3 = "T2";
                            break;
                    }

                    string parentProjectContents = @"
                        <Project ToolsVersion=`msbuilddefaulttoolsversion` xmlns=`msbuildnamespace`>
                            <ItemGroup>
                                <Projects Include=`" + project1 + @"` />
                            </ItemGroup>

                            <ItemGroup>
                                <Targets Include=`" + target1 + @"` />
                                <Targets Include=`" + target2 + @"` />
                                <Targets Include=`" + target3 + @"` />
                            </ItemGroup>

                            <Target Name=`Build` Returns=`@(Outputs)`>
                                <MSBuild Projects=`@(Projects)` Targets=`@(Targets)` StopOnFirstFailure=`" + stopOnFirstFailure.ToString() + @"` RunEachTargetSeparately=`" + runEachTargetSeparately.ToString() + @"`>
                                    <Output TaskParameter=`TargetOutputs` ItemName=`Outputs` />
                                </MSBuild>
                            </Target>
                        </Project>";

                    MockLogger logger = new MockLogger();
                    Project p = ObjectModelHelpers.CreateInMemoryProject(parentProjectContents, logger);
                    bool success = p.Build();

                    switch (i)
                    {
                        case 0:
                            // Test the case where the error is in the last project and RunEachTargetSeparately = true
                            logger.AssertLogContains("Proj2 T1 message");
                            logger.AssertLogContains("Proj2 T2 message");
                            logger.AssertLogDoesntContain(AssemblyResources.GetString("MSBuild.SkippingRemainingTargets"));
                            break;
                        case 1:
                            // Test the case where the error is in the second target out of 3.
                            logger.AssertLogContains("Proj2 T1 message");
                            logger.AssertLogContains(AssemblyResources.GetString("MSBuild.SkippingRemainingTargets"));
                            logger.AssertLogDoesntContain("Proj2 T2 message");
                            // The build should fail as the first project has an error
                            break;
                        case 2:
                            // Test case where error is in second last target but stopOnFirstFailure is false
                            logger.AssertLogContains("Proj2 T1 message");
                            logger.AssertLogContains("Proj2 T2 message");
                            logger.AssertLogDoesntContain(AssemblyResources.GetString("MSBuild.SkippingRemainingTargets"));
                            break;
                        // Test the cases where RunEachTargetSeparately is false. In these cases all of the targets should be submitted at once
                        case 3:
                            // Test the case where the error is in the last project and RunEachTargetSeparately = true
                            logger.AssertLogContains("Proj2 T1 message");
                            logger.AssertLogContains("Proj2 T2 message");
                            logger.AssertLogDoesntContain(AssemblyResources.GetString("MSBuild.SkippingRemainingTargets"));
                            // The build should fail as the first project has an error
                            break;
                        case 4:
                            // Test the case where the error is in the second target out of 3.
                            logger.AssertLogContains("Proj2 T1 message");
                            logger.AssertLogDoesntContain("Proj2 T2 message");
                            logger.AssertLogDoesntContain(AssemblyResources.GetString("MSBuild.SkippingRemainingTargets"));
                            // The build should fail as the first project has an error
                            break;
                        case 5:
                            // Test case where error is in second last target but stopOnFirstFailure is false
                            logger.AssertLogContains("Proj2 T1 message");
                            logger.AssertLogDoesntContain("Proj2 T2 message");
                            logger.AssertLogDoesntContain(AssemblyResources.GetString("MSBuild.SkippingRemainingTargets"));
                            break;
                    }

                    // The build should fail as the first project has an error
                    Assert.IsFalse(success, "Iteration of i:" + i + "Build Succeeded.  See 'Standard Out' tab for details.");
                }
            }
            finally
            {
                File.Delete(project1);
            }
        }

        /// <summary>
        /// Properties and Targets that use non-standard separation chars
        /// </summary>
<<<<<<< HEAD
        [Test]
=======
        [TestMethod]
>>>>>>> 6b736604
        public void PropertiesWithSeparationChars()
        {
            string projectFile1 = ObjectModelHelpers.CreateTempFileOnDisk(@"
                <Project DefaultTargets=`Build` xmlns=`msbuildnamespace` ToolsVersion='msbuilddefaulttoolsversion'>
                    <Target Name=`Build` Outputs=`|$(a)|$(b)|$(C)|$(D)|` />
                </Project>
                ");

            string projectFile2 = ObjectModelHelpers.CreateTempFileOnDisk(@"
                <Project DefaultTargets=`Build` xmlns=`msbuildnamespace` ToolsVersion=`msbuilddefaulttoolsversion`>
                    <PropertyGroup>
                        <AValues>a%3BA</AValues>
                        <BValues>b;B</BValues>
                        <CValues>c;C</CValues>
                        <DValues>d%3BD</DValues>
                    </PropertyGroup>

                    <ItemGroup>
                        <ProjectFile Include=`" + projectFile1 + @"`>
                            <AdditionalProperties>C=$(CValues)%3BD=$(DValues)</AdditionalProperties>
                        </ProjectFile>
                    </ItemGroup>
                   
                    <Target Name=`Build` Outputs=`$(SomeOutputs)`>
                        <MSBuild Projects=`@(ProjectFile)` Targets=`Build` Properties=`a=$(AValues)%3Bb=$(BValues)` TargetAndPropertyListSeparators=`%3B`>
                            <Output TaskParameter=`TargetOutputs` PropertyName=`SomeOutputs`/>
                        </MSBuild>
                    </Target>	
                </Project>
                ");

            string parentProjectContents = @"
                <Project ToolsVersion=`msbuilddefaulttoolsversion` xmlns=`msbuildnamespace`>
                    <ItemGroup>
                        <Projects Include=`" + projectFile2 + @"` />
                    </ItemGroup>

                    <Target Name=`Build` Returns=`@(Outputs)`>
                        <MSBuild Projects=`@(Projects)`>
                            <Output TaskParameter=`TargetOutputs` ItemName=`Outputs` />
                        </MSBuild>
                    </Target>
                </Project>";

            try
            {
                ITaskItem[] projects = new ITaskItem[]
                {
                    new TaskItem(projectFile2)
                };

                Project p = ObjectModelHelpers.CreateInMemoryProject(parentProjectContents);
                ProjectInstance pi = p.CreateProjectInstance();

                IDictionary<string, TargetResult> targetOutputs;
                bool success = pi.Build(null, null, null, out targetOutputs);
                Assert.IsTrue(success, "Build failed.  See 'Standard Out' tab for details.");

                Assert.IsTrue(targetOutputs.ContainsKey("Build"));
                Assert.AreEqual(5, targetOutputs["Build"].Items.Length);
                Assert.AreEqual("|a", targetOutputs["Build"].Items[0].ItemSpec);
                Assert.AreEqual("A|b", targetOutputs["Build"].Items[1].ItemSpec);
                Assert.AreEqual("B|c", targetOutputs["Build"].Items[2].ItemSpec);
                Assert.AreEqual("C|d", targetOutputs["Build"].Items[3].ItemSpec);
                Assert.AreEqual("D|", targetOutputs["Build"].Items[4].ItemSpec);
            }
            finally
            {
                File.Delete(projectFile1);
                File.Delete(projectFile2);
            }
        }

        /// <summary>
        /// Orcas had a bug that if the target casing specified was not correct, we would still build it,
        /// but not return any target outputs!
        /// </summary>
        [Test]
        public void TargetNameIsCaseInsensitive()
        {
            string projectFile1 = ObjectModelHelpers.CreateTempFileOnDisk(@"
                <Project DefaultTargets=`Build` xmlns=`msbuildnamespace` ToolsVersion='msbuilddefaulttoolsversion'>
                    <Target Name=`bUiLd` Outputs=`foo.out` />
                </Project>
                ");

            string projectFile2 = ObjectModelHelpers.CreateTempFileOnDisk(@"
                <Project DefaultTargets=`t` xmlns=`msbuildnamespace` ToolsVersion=`msbuilddefaulttoolsversion`>                  
                    <Target Name=`t`>
                        <MSBuild Projects=`" + projectFile1 + @"` Targets=`BUILD`>
                            <Output TaskParameter=`TargetOutputs` ItemName=`out`/>
                        </MSBuild>
                        <Message Text=`[@(out)]`/>
                    </Target>	
                </Project>
                ");

            try
            {
                Project project = new Project(projectFile2);
                MockLogger logger = new MockLogger();

                project.Build(logger);

                logger.AssertLogContains("[foo.out]");
            }
            finally
            {
                File.Delete(projectFile1);
                File.Delete(projectFile2);
            }
        }
    }
}<|MERGE_RESOLUTION|>--- conflicted
+++ resolved
@@ -36,11 +36,7 @@
         /// If we pass in an item spec that is over the max path but it can be normalized down to something under the max path, we should still work and not
         /// throw a path too long exception
         /// </summary>
-<<<<<<< HEAD
-        [Test]
-=======
-        [TestMethod]
->>>>>>> 6b736604
+        [Test]
         public void ProjectItemSpecTooLong()
         {
             string currentDirectory = Environment.CurrentDirectory;
@@ -105,11 +101,7 @@
         /// Ensure that the MSBuild task tags any output items with two pieces of metadata -- MSBuildSourceProjectFile and
         /// MSBuildSourceTargetName  -- that give an indication of where the items came from.
         /// </summary>
-<<<<<<< HEAD
-        [Test]
-=======
-        [TestMethod]
->>>>>>> 6b736604
+        [Test]
         public void OutputItemsAreTaggedWithProjectFileAndTargetName()
         {
             string projectFile1 = ObjectModelHelpers.CreateTempFileOnDisk(@"
@@ -181,11 +173,7 @@
         /// Ensures that it is possible to call the MSBuild task with an empty Projects parameter, and it 
         /// shouldn't error, and it shouldn't try to build itself.
         /// </summary>
-<<<<<<< HEAD
-        [Test]
-=======
-        [TestMethod]
->>>>>>> 6b736604
+        [Test]
         public void EmptyProjectsParameterResultsInNoop()
         {
             string projectContents = @"
@@ -206,11 +194,7 @@
         /// <summary>
         /// Verifies that nonexistent projects aren't normally skipped
         /// </summary>
-<<<<<<< HEAD
-        [Test]
-=======
-        [TestMethod]
->>>>>>> 6b736604
+        [Test]
         public void NormallyDoNotSkipNonexistentProjects()
         {
             ObjectModelHelpers.DeleteTempProjectDirectory();
@@ -231,11 +215,7 @@
         /// <summary>
         /// Verifies that nonexistent projects aren't normally skipped
         /// </summary>
-<<<<<<< HEAD
-        [Test]
-=======
-        [TestMethod]
->>>>>>> 6b736604
+        [Test]
         public void NormallyDoNotSkipNonexistentProjectsBuildInParallel()
         {
             ObjectModelHelpers.DeleteTempProjectDirectory();
@@ -258,11 +238,7 @@
         /// <summary>
         /// Verifies that nonexistent projects are skipped when requested
         /// </summary>
-<<<<<<< HEAD
-        [Test]
-=======
-        [TestMethod]
->>>>>>> 6b736604
+        [Test]
         public void SkipNonexistentProjects()
         {
             ObjectModelHelpers.DeleteTempProjectDirectory();
@@ -299,11 +275,7 @@
         /// Verifies that nonexistent projects are skipped when requested when building in parallel.
         /// DDB # 125831
         /// </summary>
-<<<<<<< HEAD
-        [Test]
-=======
-        [TestMethod]
->>>>>>> 6b736604
+        [Test]
         public void SkipNonexistentProjectsBuildingInParallel()
         {
             ObjectModelHelpers.DeleteTempProjectDirectory();
@@ -336,11 +308,7 @@
             Assert.IsTrue(!logger.FullLog.Contains(error));
         }
 
-<<<<<<< HEAD
-        [Test]
-=======
-        [TestMethod]
->>>>>>> 6b736604
+        [Test]
         public void LogErrorWhenBuildingVCProj()
         {
             ObjectModelHelpers.DeleteTempProjectDirectory();
@@ -387,12 +355,7 @@
         /// However, it's a situation where the project author doesn't have control over the
         /// property value and so he can't escape it himself.
         /// </summary>
-<<<<<<< HEAD
-        [Test]
-        [Ignore("TEST: INSTALLED BUILD PROCESS")]
-=======
-        [TestMethod]
->>>>>>> 6b736604
+        [Test]
         public void PropertyOverridesContainSemicolon()
         {
             ObjectModelHelpers.DeleteTempProjectDirectory();
@@ -490,11 +453,7 @@
         /// <summary>
         /// Check if passing different global properites via metadata works
         /// </summary>
-<<<<<<< HEAD
-        [Test]
-=======
-        [TestMethod]
->>>>>>> 6b736604
+        [Test]
         public void DifferentGlobalPropertiesWithDefault()
         {
             string projectFile1 = ObjectModelHelpers.CreateTempFileOnDisk(@"
@@ -563,11 +522,7 @@
         /// <summary>
         /// Check if passing different global properites via metadata works
         /// </summary>
-<<<<<<< HEAD
-        [Test]
-=======
-        [TestMethod]
->>>>>>> 6b736604
+        [Test]
         public void DifferentGlobalPropertiesWithoutDefault()
         {
             string projectFile1 = ObjectModelHelpers.CreateTempFileOnDisk(@"
@@ -634,11 +589,7 @@
         /// <summary>
         /// Check trailing semicolons are ignored
         /// </summary>
-<<<<<<< HEAD
-        [Test]
-=======
-        [TestMethod]
->>>>>>> 6b736604
+        [Test]
         public void VariousPropertiesToMSBuildTask()
         {
             string projectFile = null;
@@ -812,11 +763,7 @@
         /// <summary>
         /// Check if passing additional global properites via metadata works
         /// </summary>
-<<<<<<< HEAD
-        [Test]
-=======
-        [TestMethod]
->>>>>>> 6b736604
+        [Test]
         public void DifferentAdditionalPropertiesWithDefault()
         {
             string projectFile1 = ObjectModelHelpers.CreateTempFileOnDisk(@"
@@ -883,11 +830,7 @@
         /// <summary>
         /// Check if passing additional global properites via metadata works
         /// </summary>
-<<<<<<< HEAD
-        [Test]
-=======
-        [TestMethod]
->>>>>>> 6b736604
+        [Test]
         public void DifferentAdditionalPropertiesWithGlobalProperties()
         {
             string projectFile1 = ObjectModelHelpers.CreateTempFileOnDisk(@"
@@ -956,11 +899,7 @@
         /// <summary>
         /// Check if passing additional global properites via metadata works
         /// </summary>
-<<<<<<< HEAD
-        [Test]
-=======
-        [TestMethod]
->>>>>>> 6b736604
+        [Test]
         public void DifferentAdditionalPropertiesWithoutDefault()
         {
             string projectFile1 = ObjectModelHelpers.CreateTempFileOnDisk(@"
@@ -1025,11 +964,7 @@
         /// <summary>
         /// Properties and Targets that use non-standard separation chars
         /// </summary>
-<<<<<<< HEAD
-        [Test]
-=======
-        [TestMethod]
->>>>>>> 6b736604
+        [Test]
         public void TargetsWithSeparationChars()
         {
             string projectFile1 = ObjectModelHelpers.CreateTempFileOnDisk(@"
@@ -1088,11 +1023,7 @@
         /// The Aardvark tests which also test StopOnFirstFailure are at:
         /// qa\md\wd\DTP\MSBuild\ShippingExtensions\ShippingTasks\MSBuild\_Tst\MSBuild.StopOnFirstFailure
         /// </summary>
-<<<<<<< HEAD
-        [Test]
-=======
-        [TestMethod]
->>>>>>> 6b736604
+        [Test]
         public void StopOnFirstFailureandBuildInParallelSingleNode()
         {
             string project1 = ObjectModelHelpers.CreateTempFileOnDisk(@"
@@ -1219,11 +1150,7 @@
         /// <summary>
         /// Verify stopOnFirstFailure with BuildInParallel override message are correctly logged when there are multiple nodes
         /// </summary>
-<<<<<<< HEAD
-        [Test]
-=======
-        [TestMethod]
->>>>>>> 6b736604
+        [Test]
         public void StopOnFirstFailureandBuildInParallelMultipleNode()
         {
             string project1 = ObjectModelHelpers.CreateTempFileOnDisk(@"
@@ -1418,11 +1345,7 @@
         /// <summary>
         /// Verify the behavior of Target execution with StopOnFirstFailure
         /// </summary>
-<<<<<<< HEAD
-        [Test]
-=======
-        [TestMethod]
->>>>>>> 6b736604
+        [Test]
         public void TargetStopOnFirstFailureBuildInParallel()
         {
             string project1 = ObjectModelHelpers.CreateTempFileOnDisk(@"
@@ -1576,11 +1499,7 @@
         /// <summary>
         /// Properties and Targets that use non-standard separation chars
         /// </summary>
-<<<<<<< HEAD
-        [Test]
-=======
-        [TestMethod]
->>>>>>> 6b736604
+        [Test]
         public void PropertiesWithSeparationChars()
         {
             string projectFile1 = ObjectModelHelpers.CreateTempFileOnDisk(@"
