﻿// Copyright (c) Microsoft. All rights reserved.
// Licensed under the MIT license. See LICENSE file in the project root for full license information.

using System.IO;
using System.Xml;
using System.Text;
using System.Text.RegularExpressions;

namespace Microsoft.Build.Shared
{
    /// <summary>
    /// This class is used to save MSBuild project files. It contains special handling for MSBuild notations that are not saved
    /// correctly by the XML DOM's default save mechanism.
    /// </summary>
    internal sealed class ProjectWriter : XmlTextWriter
    {
        #region Regular expressions for item vector transforms

        /**************************************************************************************************************************
         * WARNING: The regular expressions below MUST be kept in sync with the expressions in the ItemExpander class -- if the
         * description of an item vector changes, the expressions must be updated in both places.
         *************************************************************************************************************************/

        // the portion of the expression that matches the item type or metadata name, eg: "foo123"
        // Note that the pattern is more strict than the rules for valid XML element names.
        internal const string itemTypeOrMetadataNameSpecification = @"[A-Za-z_][A-Za-z_0-9\-]*";

        // the portion of an item transform that is the function that we wish to execute on the item
        internal const string itemFunctionNameSpecification = @"[A-Za-z]*";

        // description of an item vector transform, including the optional separator specification
        private const string itemVectorTransformSpecification =
            @"(?<PREFIX>@\(\s*)
                (?<TYPE>" + itemTypeOrMetadataNameSpecification + @")
                (?<TRANSFORM_SPECIFICATION>(?<ARROW>\s*->\s*)(?<TRANSFORM>'[^']*'))
                (?<SEPARATOR_SPECIFICATION>\s*,\s*'[^']*')?
              (?<SUFFIX>\s*\))";
        // )

        // regular expression used to match item vector transforms
        // internal for unit testing only
        internal static readonly Regex itemVectorTransformPattern = new Regex(itemVectorTransformSpecification, RegexOptions.IgnorePatternWhitespace | RegexOptions.ExplicitCapture);

        // description of an item vector transform, including the optional separator specification, but with no (named) capturing
        // groups -- see the WriteString() method for details
        private const string itemVectorTransformRawSpecification =
            @"@\(\s*
                (" + itemTypeOrMetadataNameSpecification + @")
                (\s*->\s*'[^']*')
                (\s*,\s*'[^']*')?
              \s*\)";

        // regular expression used to match item vector transforms, with no (named) capturing groups
        // internal for unit testing only
        internal static readonly Regex itemVectorTransformRawPattern = new Regex(itemVectorTransformRawSpecification, RegexOptions.IgnorePatternWhitespace | RegexOptions.ExplicitCapture);

        /**************************************************************************************************************************
         * WARNING: The regular expressions above MUST be kept in sync with the expressions in the ItemExpander class.
         *************************************************************************************************************************/

        #endregion

        #region Constructors

        /// <summary>
        /// Creates an instance of this class using the specified TextWriter.
        /// </summary>
        /// <param name="w"></param>
        internal ProjectWriter(TextWriter w)
            : base(w)
        {
            _documentEncoding = w.Encoding;
        }

        /// <summary>
        /// Creates an instance of this class using the specified file.
        /// </summary>
        /// <param name="filename"></param>
        /// <param name="encoding">If null, defaults to UTF-8 and omits encoding attribute from processing instruction.</param>
        internal ProjectWriter(string filename, Encoding encoding)
            : base(filename, encoding)
        {
            _documentEncoding = encoding;
        }

        #endregion

        #region Methods
        /// <summary>
        /// Initializes settings for the project to be saved.
        /// </summary>
        internal void Initialize(XmlDocument project)
        {
            XmlDeclaration declaration = project.FirstChild as XmlDeclaration;

            Initialize(project, declaration);
        }

        /// <summary>
        /// Initializes settings for the project to be saved.
        /// </summary>
        /// <param name="project"></param>
        /// <param name="projectRootElementDeclaration">If null, XML declaration is not written.</param>
        internal void Initialize(XmlDocument project, XmlDeclaration projectRootElementDeclaration)
        {
            // if the project's whitespace is not being preserved
            if (!project.PreserveWhitespace)
            {
                // write out child elements in an indented fashion, instead of jamming all the XML into one line
                base.Formatting = Formatting.Indented;
            }

            // don't write an XML declaration unless the project already has one or has non-default encoding
<<<<<<< HEAD
            _writeXmlDeclaration = (projectRootElementDeclaration != null)
                                  || (!_documentEncoding.Equals(Encoding.UTF8) && (_documentEncoding != null));
=======
            _writeXmlDeclaration = (projectRootElementDeclaration != null) ||
                                   (_documentEncoding != null && !Equals(_documentEncoding, Encoding.UTF8));
>>>>>>> 3526b269
        }

        /// <summary>
        /// Writes item vector transforms embedded in the given string without escaping '->' into "-&amp;gt;".
        /// </summary>
        /// <param name="text"></param>
        public override void WriteString(string text)
        {
            MatchCollection itemVectorTransforms = itemVectorTransformRawPattern.Matches(text);

            // if the string contains any item vector transforms
            if (itemVectorTransforms.Count > 0)
            {
                // separate out the text that surrounds the transforms
                // NOTE: use the Regex with no (named) capturing groups, otherwise Regex.Split() will split on them
                string[] surroundingTextPieces = itemVectorTransformRawPattern.Split(text);

                ErrorUtilities.VerifyThrow(itemVectorTransforms.Count == (surroundingTextPieces.Length - 1),
                    "We must have two pieces of surrounding text for every item vector transform found.");

                // write each piece of text before a transform, followed by the transform
                for (int i = 0; i < itemVectorTransforms.Count; i++)
                {
                    // write the text before the transform
                    base.WriteString(surroundingTextPieces[i]);

                    // break up the transform into its constituent pieces
                    Match itemVectorTransform = itemVectorTransformPattern.Match(itemVectorTransforms[i].Value);

                    ErrorUtilities.VerifyThrow(itemVectorTransform.Success,
                        "Item vector transform must be matched by both the raw and decorated regular expressions.");

                    // write each piece of the transform normally, except for the arrow -- write that without escaping
                    base.WriteString(itemVectorTransform.Groups["PREFIX"].Value);
                    base.WriteString(itemVectorTransform.Groups["TYPE"].Value);
                    base.WriteRaw(itemVectorTransform.Groups["ARROW"].Value);
                    base.WriteString(itemVectorTransform.Groups["TRANSFORM"].Value);
                    base.WriteString(itemVectorTransform.Groups["SEPARATOR_SPECIFICATION"].Value);
                    base.WriteString(itemVectorTransform.Groups["SUFFIX"].Value);
                }

                // write the terminal piece of text after the last transform
                base.WriteString(surroundingTextPieces[surroundingTextPieces.Length - 1]);
            }
            // if the string has no item vector transforms in it, write it out as usual
            else
            {
                base.WriteString(text);
            }
        }

        /// <summary>
        /// Override method in order to omit the xml declaration tag in certain cases. The tag will be written if:
        ///  - The tag was present in the file/stream loaded.
        ///  - The Encoding is specified and not default (UTF8)
        /// </summary>
        public override void WriteStartDocument()
        {
            if (_writeXmlDeclaration)
            {
                base.WriteStartDocument();
            }
        }

        #endregion

        // indicates whether an XML declaration e.g. <?xml version="1.0"?> will be written at the start of the project
        private bool _writeXmlDeclaration;

        // encoding of the document, if specified when constructing
        private readonly Encoding _documentEncoding;
    }
}<|MERGE_RESOLUTION|>--- conflicted
+++ resolved
@@ -111,13 +111,8 @@
             }
 
             // don't write an XML declaration unless the project already has one or has non-default encoding
-<<<<<<< HEAD
-            _writeXmlDeclaration = (projectRootElementDeclaration != null)
-                                  || (!_documentEncoding.Equals(Encoding.UTF8) && (_documentEncoding != null));
-=======
             _writeXmlDeclaration = (projectRootElementDeclaration != null) ||
                                    (_documentEncoding != null && !Equals(_documentEncoding, Encoding.UTF8));
->>>>>>> 3526b269
         }
 
         /// <summary>
